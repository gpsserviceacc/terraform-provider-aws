package aws

import (
	"fmt"
	"regexp"
	"strings"
	"testing"

	"github.com/aws/aws-sdk-go/service/cognitoidentity"
	"github.com/hashicorp/terraform/helper/schema"
)

func TestValidateTypeStringNullableBoolean(t *testing.T) {
	testCases := []struct {
		val         interface{}
		expectedErr *regexp.Regexp
	}{
		{
			val: "",
		},
		{
			val: "0",
		},
		{
			val: "1",
		},
		{
			val: "true",
		},
		{
			val: "false",
		},
		{
			val:         "invalid",
			expectedErr: regexp.MustCompile(`to be one of \["", false, true\]`),
		},
	}

	matchErr := func(errs []error, r *regexp.Regexp) bool {
		// err must match one provided
		for _, err := range errs {
			if r.MatchString(err.Error()) {
				return true
			}
		}

		return false
	}

	for i, tc := range testCases {
		_, errs := validateTypeStringNullableBoolean(tc.val, "test_property")

		if len(errs) == 0 && tc.expectedErr == nil {
			continue
		}

		if len(errs) != 0 && tc.expectedErr == nil {
			t.Fatalf("expected test case %d to produce no errors, got %v", i, errs)
		}

		if !matchErr(errs, tc.expectedErr) {
			t.Fatalf("expected test case %d to produce error matching \"%s\", got %v", i, tc.expectedErr, errs)
		}
	}
}

func TestValidateEcrRepositoryName(t *testing.T) {
	validNames := []string{
		"nginx-web-app",
		"project-a/nginx-web-app",
		"domain.ltd/nginx-web-app",
		"3chosome-thing.com/01different-pattern",
		"0123456789/999999999",
		"double/forward/slash",
		"000000000000000",
	}
	for _, v := range validNames {
		_, errors := validateEcrRepositoryName(v, "name")
		if len(errors) != 0 {
			t.Fatalf("%q should be a valid ECR repository name: %q", v, errors)
		}
	}

	invalidNames := []string{
		// length > 256
		"3cho_some-thing.com/01different.-_pattern01different.-_pattern01diff" +
			"erent.-_pattern01different.-_pattern01different.-_pattern01different" +
			".-_pattern01different.-_pattern01different.-_pattern01different.-_pa" +
			"ttern01different.-_pattern01different.-_pattern234567",
		// length < 2
		"i",
		"special@character",
		"different+special=character",
		"double//slash",
		"double..dot",
		"/slash-at-the-beginning",
		"slash-at-the-end/",
	}
	for _, v := range invalidNames {
		_, errors := validateEcrRepositoryName(v, "name")
		if len(errors) == 0 {
			t.Fatalf("%q should be an invalid ECR repository name", v)
		}
	}
}

func TestValidateCloudWatchDashboardName(t *testing.T) {
	validNames := []string{
		"HelloWorl_d",
		"hello-world",
		"hello-world-012345",
	}
	for _, v := range validNames {
		_, errors := validateCloudWatchDashboardName(v, "name")
		if len(errors) != 0 {
			t.Fatalf("%q should be a valid CloudWatch dashboard name: %q", v, errors)
		}
	}

	invalidNames := []string{
		"special@character",
		"slash/in-the-middle",
		"dot.in-the-middle",
		strings.Repeat("W", 256), // > 255
	}
	for _, v := range invalidNames {
		_, errors := validateCloudWatchDashboardName(v, "name")
		if len(errors) == 0 {
			t.Fatalf("%q should be an invalid CloudWatch dashboard name", v)
		}
	}
}

func TestValidateCloudWatchEventRuleName(t *testing.T) {
	validNames := []string{
		"HelloWorl_d",
		"hello-world",
		"hello.World0125",
	}
	for _, v := range validNames {
		_, errors := validateCloudWatchEventRuleName(v, "name")
		if len(errors) != 0 {
			t.Fatalf("%q should be a valid CW event rule name: %q", v, errors)
		}
	}

	invalidNames := []string{
		"special@character",
		"slash/in-the-middle",
		// Length > 64
		"TooLooooooooooooooooooooooooooooooooooooooooooooooooooooooongName",
	}
	for _, v := range invalidNames {
		_, errors := validateCloudWatchEventRuleName(v, "name")
		if len(errors) == 0 {
			t.Fatalf("%q should be an invalid CW event rule name", v)
		}
	}
}

func TestValidateLambdaFunctionName(t *testing.T) {
	validNames := []string{
		"arn:aws:lambda:us-west-2:123456789012:function:ThumbNail",
		"arn:aws-us-gov:lambda:us-west-2:123456789012:function:ThumbNail",
		"arn:aws-us-gov:lambda:us-gov-west-1:123456789012:function:ThumbNail",
		"FunctionName",
		"function-name",
	}
	for _, v := range validNames {
		_, errors := validateLambdaFunctionName(v, "name")
		if len(errors) != 0 {
			t.Fatalf("%q should be a valid Lambda function name: %q", v, errors)
		}
	}

	invalidNames := []string{
		"/FunctionNameWithSlash",
		"function.name.with.dots",
		// length > 140
		"arn:aws:lambda:us-west-2:123456789012:function:TooLoooooo" +
			"ooooooooooooooooooooooooooooooooooooooooooooooooooooooo" +
			"ooooooooooooooooongFunctionName",
	}
	for _, v := range invalidNames {
		_, errors := validateLambdaFunctionName(v, "name")
		if len(errors) == 0 {
			t.Fatalf("%q should be an invalid Lambda function name", v)
		}
	}
}

func TestValidateLambdaQualifier(t *testing.T) {
	validNames := []string{
		"123",
		"prod",
		"PROD",
		"MyTestEnv",
		"contains-dashes",
		"contains_underscores",
		"$LATEST",
	}
	for _, v := range validNames {
		_, errors := validateLambdaQualifier(v, "name")
		if len(errors) != 0 {
			t.Fatalf("%q should be a valid Lambda function qualifier: %q", v, errors)
		}
	}

	invalidNames := []string{
		// No ARNs allowed
		"arn:aws:lambda:us-west-2:123456789012:function:prod",
		// length > 128
		"TooLooooooooooooooooooooooooooooooooooooooooooooooooooo" +
			"ooooooooooooooooooooooooooooooooooooooooooooooooooo" +
			"oooooooooooongQualifier",
	}
	for _, v := range invalidNames {
		_, errors := validateLambdaQualifier(v, "name")
		if len(errors) == 0 {
			t.Fatalf("%q should be an invalid Lambda function qualifier", v)
		}
	}
}

func TestValidateLambdaPermissionAction(t *testing.T) {
	validNames := []string{
		"lambda:*",
		"lambda:InvokeFunction",
		"*",
	}
	for _, v := range validNames {
		_, errors := validateLambdaPermissionAction(v, "action")
		if len(errors) != 0 {
			t.Fatalf("%q should be a valid Lambda permission action: %q", v, errors)
		}
	}

	invalidNames := []string{
		"yada",
		"lambda:123",
		"*:*",
		"lambda:Invoke*",
	}
	for _, v := range invalidNames {
		_, errors := validateLambdaPermissionAction(v, "action")
		if len(errors) == 0 {
			t.Fatalf("%q should be an invalid Lambda permission action", v)
		}
	}
}

func TestValidateLambdaPermissionEventSourceToken(t *testing.T) {
	validTokens := []string{
		"amzn1.ask.skill.80c92c86-e6dd-4c4b-8d0d-000000000000",
		"test-event-source-token",
		strings.Repeat(".", 256),
	}
	for _, v := range validTokens {
		_, errors := validateLambdaPermissionEventSourceToken(v, "event_source_token")
		if len(errors) != 0 {
			t.Fatalf("%q should be a valid Lambda permission event source token", v)
		}
	}

	invalidTokens := []string{
		"!",
		"test event source token",
		strings.Repeat(".", 257),
	}
	for _, v := range invalidTokens {
		_, errors := validateLambdaPermissionEventSourceToken(v, "event_source_token")
		if len(errors) == 0 {
			t.Fatalf("%q should be an invalid Lambda permission event source token", v)
		}
	}
}

func TestValidateAwsAccountId(t *testing.T) {
	validNames := []string{
		"123456789012",
		"999999999999",
	}
	for _, v := range validNames {
		_, errors := validateAwsAccountId(v, "account_id")
		if len(errors) != 0 {
			t.Fatalf("%q should be a valid AWS Account ID: %q", v, errors)
		}
	}

	invalidNames := []string{
		"12345678901",   // too short
		"1234567890123", // too long
		"invalid",
		"x123456789012",
	}
	for _, v := range invalidNames {
		_, errors := validateAwsAccountId(v, "account_id")
		if len(errors) == 0 {
			t.Fatalf("%q should be an invalid AWS Account ID", v)
		}
	}
}

func TestValidateArn(t *testing.T) {
	v := ""
	_, errors := validateArn(v, "arn")
	if len(errors) != 0 {
		t.Fatalf("%q should not be validated as an ARN: %q", v, errors)
	}

	validNames := []string{
		"arn:aws:elasticbeanstalk:us-east-1:123456789012:environment/My App/MyEnvironment", // Beanstalk
		"arn:aws:iam::123456789012:user/David",                                             // IAM User
		"arn:aws:rds:eu-west-1:123456789012:db:mysql-db",                                   // RDS
		"arn:aws:s3:::my_corporate_bucket/exampleobject.png",                               // S3 object
		"arn:aws:events:us-east-1:319201112229:rule/rule_name",                             // CloudWatch Rule
		"arn:aws:lambda:eu-west-1:319201112229:function:myCustomFunction",                  // Lambda function
		"arn:aws:lambda:eu-west-1:319201112229:function:myCustomFunction:Qualifier",        // Lambda func qualifier
		"arn:aws-us-gov:s3:::corp_bucket/object.png",                                       // GovCloud ARN
		"arn:aws-us-gov:kms:us-gov-west-1:123456789012:key/some-uuid-abc123",               // GovCloud KMS ARN
	}
	for _, v := range validNames {
		_, errors := validateArn(v, "arn")
		if len(errors) != 0 {
			t.Fatalf("%q should be a valid ARN: %q", v, errors)
		}
	}

	invalidNames := []string{
		"arn",
		"123456789012",
		"arn:aws",
		"arn:aws:logs",
		"arn:aws:logs:region:*:*",
	}
	for _, v := range invalidNames {
		_, errors := validateArn(v, "arn")
		if len(errors) == 0 {
			t.Fatalf("%q should be an invalid ARN", v)
		}
	}
}

func TestValidatePolicyStatementId(t *testing.T) {
	validNames := []string{
		"YadaHereAndThere",
		"Valid-5tatement_Id",
		"1234",
	}
	for _, v := range validNames {
		_, errors := validatePolicyStatementId(v, "statement_id")
		if len(errors) != 0 {
			t.Fatalf("%q should be a valid Statement ID: %q", v, errors)
		}
	}

	invalidNames := []string{
		"Invalid/StatementId/with/slashes",
		"InvalidStatementId.with.dots",
		// length > 100
		"TooooLoooooooooooooooooooooooooooooooooooooooooooo" +
			"ooooooooooooooooooooooooooooooooooooooooStatementId",
	}
	for _, v := range invalidNames {
		_, errors := validatePolicyStatementId(v, "statement_id")
		if len(errors) == 0 {
			t.Fatalf("%q should be an invalid Statement ID", v)
		}
	}
}

func TestValidateCIDRNetworkAddress(t *testing.T) {
	cases := []struct {
		CIDR              string
		ExpectedErrSubstr string
	}{
		{"notacidr", `must contain a valid CIDR`},
		{"10.0.1.0/16", `must contain a valid network CIDR`},
		{"10.0.1.0/24", ``},
	}

	for i, tc := range cases {
		_, errs := validateCIDRNetworkAddress(tc.CIDR, "foo")
		if tc.ExpectedErrSubstr == "" {
			if len(errs) != 0 {
				t.Fatalf("%d/%d: Expected no error, got errs: %#v",
					i+1, len(cases), errs)
			}
		} else {
			if len(errs) != 1 {
				t.Fatalf("%d/%d: Expected 1 err containing %q, got %d errs",
					i+1, len(cases), tc.ExpectedErrSubstr, len(errs))
			}
			if !strings.Contains(errs[0].Error(), tc.ExpectedErrSubstr) {
				t.Fatalf("%d/%d: Expected err: %q, to include %q",
					i+1, len(cases), errs[0], tc.ExpectedErrSubstr)
			}
		}
	}
}

func TestValidateLogMetricFilterName(t *testing.T) {
	validNames := []string{
		"YadaHereAndThere",
		"Valid-5Metric_Name",
		"This . is also %% valid@!)+(",
		"1234",
		strings.Repeat("W", 512),
	}
	for _, v := range validNames {
		_, errors := validateLogMetricFilterName(v, "name")
		if len(errors) != 0 {
			t.Fatalf("%q should be a valid Log Metric Filter Name: %q", v, errors)
		}
	}

	invalidNames := []string{
		"Here is a name with: colon",
		"and here is another * invalid name",
		"*",
		// length > 512
		strings.Repeat("W", 513),
	}
	for _, v := range invalidNames {
		_, errors := validateLogMetricFilterName(v, "name")
		if len(errors) == 0 {
			t.Fatalf("%q should be an invalid Log Metric Filter Name", v)
		}
	}
}

func TestValidateLogMetricTransformationName(t *testing.T) {
	validNames := []string{
		"YadaHereAndThere",
		"Valid-5Metric_Name",
		"This . is also %% valid@!)+(",
		"1234",
		"",
		strings.Repeat("W", 255),
	}
	for _, v := range validNames {
		_, errors := validateLogMetricFilterTransformationName(v, "name")
		if len(errors) != 0 {
			t.Fatalf("%q should be a valid Log Metric Filter Transformation Name: %q", v, errors)
		}
	}

	invalidNames := []string{
		"Here is a name with: colon",
		"and here is another * invalid name",
		"also $ invalid",
		"*",
		// length > 255
		strings.Repeat("W", 256),
	}
	for _, v := range invalidNames {
		_, errors := validateLogMetricFilterTransformationName(v, "name")
		if len(errors) == 0 {
			t.Fatalf("%q should be an invalid Log Metric Filter Transformation Name", v)
		}
	}
}

func TestValidateLogGroupName(t *testing.T) {
	validNames := []string{
		"ValidLogGroupName",
		"ValidLogGroup.Name",
		"valid/Log-group",
		"1234",
		"YadaValid#0123",
		"Also_valid-name",
		strings.Repeat("W", 512),
	}
	for _, v := range validNames {
		_, errors := validateLogGroupName(v, "name")
		if len(errors) != 0 {
			t.Fatalf("%q should be a valid Log Group name: %q", v, errors)
		}
	}

	invalidNames := []string{
		"Here is a name with: colon",
		"and here is another * invalid name",
		"also $ invalid",
		"This . is also %% invalid@!)+(",
		"*",
		"",
		// length > 512
		strings.Repeat("W", 513),
	}
	for _, v := range invalidNames {
		_, errors := validateLogGroupName(v, "name")
		if len(errors) == 0 {
			t.Fatalf("%q should be an invalid Log Group name", v)
		}
	}
}

func TestValidateLogGroupNamePrefix(t *testing.T) {
	validNames := []string{
		"ValidLogGroupName",
		"ValidLogGroup.Name",
		"valid/Log-group",
		"1234",
		"YadaValid#0123",
		"Also_valid-name",
		strings.Repeat("W", 483),
	}
	for _, v := range validNames {
		_, errors := validateLogGroupNamePrefix(v, "name_prefix")
		if len(errors) != 0 {
			t.Fatalf("%q should be a valid Log Group name prefix: %q", v, errors)
		}
	}

	invalidNames := []string{
		"Here is a name with: colon",
		"and here is another * invalid name",
		"also $ invalid",
		"This . is also %% invalid@!)+(",
		"*",
		"",
		// length > 483
		strings.Repeat("W", 484),
	}
	for _, v := range invalidNames {
		_, errors := validateLogGroupNamePrefix(v, "name_prefix")
		if len(errors) == 0 {
			t.Fatalf("%q should be an invalid Log Group name prefix", v)
		}
	}
}

func TestValidateS3BucketLifecycleTimestamp(t *testing.T) {
	validDates := []string{
		"2016-01-01",
		"2006-01-02",
	}

	for _, v := range validDates {
		_, errors := validateS3BucketLifecycleTimestamp(v, "date")
		if len(errors) != 0 {
			t.Fatalf("%q should be valid date: %q", v, errors)
		}
	}

	invalidDates := []string{
		"Jan 01 2016",
		"20160101",
	}

	for _, v := range invalidDates {
		_, errors := validateS3BucketLifecycleTimestamp(v, "date")
		if len(errors) == 0 {
			t.Fatalf("%q should be invalid date", v)
		}
	}
}

<<<<<<< HEAD
func TestValidateIntegerInRange(t *testing.T) {
	validIntegers := []int{-259, 0, 1, 5, 999}
	min := -259
	max := 999
	for _, v := range validIntegers {
		_, errors := validateIntegerInRange(min, max)(v, "name")
		if len(errors) != 0 {
			t.Fatalf("%q should be an integer in range (%d, %d): %q", v, min, max, errors)
		}
	}

	invalidIntegers := []int{-260, -99999, 1000, 25678}
	for _, v := range invalidIntegers {
		_, errors := validateIntegerInRange(min, max)(v, "name")
		if len(errors) == 0 {
			t.Fatalf("%q should be an integer outside range (%d, %d)", v, min, max)
		}
	}
}

func TestValidateIntegerInSlice(t *testing.T) {
	cases := []struct {
		val         interface{}
		f           schema.SchemaValidateFunc
		expectedErr *regexp.Regexp
	}{
		{
			val: 42,
			f:   validateIntegerInSlice([]int{2, 4, 42, 420}),
		},
		{
			val:         42,
			f:           validateIntegerInSlice([]int{0, 43}),
			expectedErr: regexp.MustCompile("expected [\\w]+ to be one of \\[0 43\\], got 42"),
		},
		{
			val:         "42",
			f:           validateIntegerInSlice([]int{0, 42}),
			expectedErr: regexp.MustCompile("expected type of [\\w]+ to be int"),
		},
	}

	matchErr := func(errs []error, r *regexp.Regexp) bool {
		// err must match one provided
		for _, err := range errs {
			if r.MatchString(err.Error()) {
				return true
			}
		}

		return false
	}

	for i, tc := range cases {
		_, errs := tc.f(tc.val, "test_property")

		if len(errs) == 0 && tc.expectedErr == nil {
			continue
		}

		if len(errs) != 0 && tc.expectedErr == nil {
			t.Fatalf("expected test case %d to produce no errors, got %v", i, errs)
		}

		if !matchErr(errs, tc.expectedErr) {
			t.Fatalf("expected test case %d to produce error matching \"%s\", got %v", i, tc.expectedErr, errs)
		}
	}
}

=======
>>>>>>> 72e8bb4f
func TestResourceAWSElastiCacheClusterIdValidation(t *testing.T) {
	cases := []struct {
		Value    string
		ErrCount int
	}{
		{
			Value:    "tEsting",
			ErrCount: 1,
		},
		{
			Value:    "t.sting",
			ErrCount: 1,
		},
		{
			Value:    "t--sting",
			ErrCount: 1,
		},
		{
			Value:    "1testing",
			ErrCount: 1,
		},
		{
			Value:    "testing-",
			ErrCount: 1,
		},
		{
			Value:    randomString(65),
			ErrCount: 1,
		},
	}

	for _, tc := range cases {
		_, errors := validateElastiCacheClusterId(tc.Value, "aws_elasticache_cluster_cluster_id")

		if len(errors) != tc.ErrCount {
			t.Fatalf("Expected the ElastiCache Cluster cluster_id to trigger a validation error")
		}
	}
}

func TestValidateDbEventSubscriptionName(t *testing.T) {
	validNames := []string{
		"valid-name",
		"valid02-name",
		"Valid-Name1",
	}
	for _, v := range validNames {
		_, errors := validateDbEventSubscriptionName(v, "name")
		if len(errors) != 0 {
			t.Fatalf("%q should be a valid RDS Event Subscription Name: %q", v, errors)
		}
	}

	invalidNames := []string{
		"Here is a name with: colon",
		"and here is another * invalid name",
		"also $ invalid",
		"This . is also %% invalid@!)+(",
		"*",
		"",
		" ",
		"_",
		// length > 255
		strings.Repeat("W", 256),
	}
	for _, v := range invalidNames {
		_, errors := validateDbEventSubscriptionName(v, "name")
		if len(errors) == 0 {
			t.Fatalf("%q should be an invalid RDS Event Subscription Name", v)
		}
	}
}

func TestValidateIAMPolicyJsonString(t *testing.T) {
	type testCases struct {
		Value    string
		ErrCount int
	}

	invalidCases := []testCases{
		{
			Value:    `{0:"1"}`,
			ErrCount: 1,
		},
		{
			Value:    `{'abc':1}`,
			ErrCount: 1,
		},
		{
			Value:    `{"def":}`,
			ErrCount: 1,
		},
		{
			Value:    `{"xyz":[}}`,
			ErrCount: 1,
		},
		{
			Value:    ``,
			ErrCount: 1,
		},
		{
			Value:    `    {"xyz": "foo"}`,
			ErrCount: 1,
		},
	}

	for _, tc := range invalidCases {
		_, errors := validateIAMPolicyJson(tc.Value, "json")
		if len(errors) != tc.ErrCount {
			t.Fatalf("Expected %q to trigger a validation error.", tc.Value)
		}
	}

	validCases := []testCases{
		{
			Value:    `{}`,
			ErrCount: 0,
		},
		{
			Value:    `{"abc":["1","2"]}`,
			ErrCount: 0,
		},
	}

	for _, tc := range validCases {
		_, errors := validateIAMPolicyJson(tc.Value, "json")
		if len(errors) != tc.ErrCount {
			t.Fatalf("Expected %q not to trigger a validation error.", tc.Value)
		}
	}
}

func TestValidateCloudFormationTemplate(t *testing.T) {
	type testCases struct {
		Value    string
		ErrCount int
	}

	invalidCases := []testCases{
		{
			Value:    `{"abc":"`,
			ErrCount: 1,
		},
		{
			Value:    "abc: [",
			ErrCount: 1,
		},
	}

	for _, tc := range invalidCases {
		_, errors := validateCloudFormationTemplate(tc.Value, "template")
		if len(errors) != tc.ErrCount {
			t.Fatalf("Expected %q to trigger a validation error.", tc.Value)
		}
	}

	validCases := []testCases{
		{
			Value:    `{"abc":"1"}`,
			ErrCount: 0,
		},
		{
			Value:    `abc: 1`,
			ErrCount: 0,
		},
	}

	for _, tc := range validCases {
		_, errors := validateCloudFormationTemplate(tc.Value, "template")
		if len(errors) != tc.ErrCount {
			t.Fatalf("Expected %q not to trigger a validation error.", tc.Value)
		}
	}
}

func TestValidateSQSQueueName(t *testing.T) {
	validNames := []string{
		"valid-name",
		"valid02-name",
		"Valid-Name1",
		"_",
		"-",
		strings.Repeat("W", 80),
	}
	for _, v := range validNames {
		if _, errors := validateSQSQueueName(v, "name"); len(errors) > 0 {
			t.Fatalf("%q should be a valid SQS queue Name", v)
		}

		if errors := validateSQSNonFifoQueueName(v, "name"); len(errors) > 0 {
			t.Fatalf("%q should be a valid SQS non-fifo queue Name", v)
		}
	}

	invalidNames := []string{
		"Here is a name with: colon",
		"another * invalid name",
		"also $ invalid",
		"This . is also %% invalid@!)+(",
		"*",
		"",
		" ",
		".",
		strings.Repeat("W", 81), // length > 80
	}
	for _, v := range invalidNames {
		if _, errors := validateSQSQueueName(v, "name"); len(errors) == 0 {
			t.Fatalf("%q should be an invalid SQS queue Name", v)
		}

		if errors := validateSQSNonFifoQueueName(v, "name"); len(errors) == 0 {
			t.Fatalf("%q should be an invalid SQS non-fifo queue Name", v)
		}
	}
}

func TestValidateSQSFifoQueueName(t *testing.T) {
	validNames := []string{
		"valid-name.fifo",
		"valid02-name.fifo",
		"Valid-Name1.fifo",
		"_.fifo",
		"a.fifo",
		"A.fifo",
		"9.fifo",
		"-.fifo",
		fmt.Sprintf("%s.fifo", strings.Repeat("W", 75)),
	}
	for _, v := range validNames {
		if _, errors := validateSQSQueueName(v, "name"); len(errors) > 0 {
			t.Fatalf("%q should be a valid SQS queue Name", v)
		}

		if errors := validateSQSFifoQueueName(v, "name"); len(errors) > 0 {
			t.Fatalf("%q should be a valid SQS FIFO queue Name: %v", v, errors)
		}
	}

	invalidNames := []string{
		"Here is a name with: colon",
		"another * invalid name",
		"also $ invalid",
		"This . is also %% invalid@!)+(",
		".fifo",
		"*",
		"",
		" ",
		".",
		strings.Repeat("W", 81), // length > 80
	}
	for _, v := range invalidNames {
		if _, errors := validateSQSQueueName(v, "name"); len(errors) == 0 {
			t.Fatalf("%q should be an invalid SQS queue Name", v)
		}

		if errors := validateSQSFifoQueueName(v, "name"); len(errors) == 0 {
			t.Fatalf("%q should be an invalid SQS FIFO queue Name: %v", v, errors)
		}
	}
}

func TestValidateOnceAWeekWindowFormat(t *testing.T) {
	cases := []struct {
		Value    string
		ErrCount int
	}{
		{
			// once a day window format
			Value:    "04:00-05:00",
			ErrCount: 1,
		},
		{
			// invalid day of week
			Value:    "san:04:00-san:05:00",
			ErrCount: 1,
		},
		{
			// invalid hour
			Value:    "sun:24:00-san:25:00",
			ErrCount: 1,
		},
		{
			// invalid min
			Value:    "sun:04:00-sun:04:60",
			ErrCount: 1,
		},
		{
			// valid format
			Value:    "sun:04:00-sun:05:00",
			ErrCount: 0,
		},
		{
			// "Sun" can also be used
			Value:    "Sun:04:00-Sun:05:00",
			ErrCount: 0,
		},
		{
			// valid format
			Value:    "",
			ErrCount: 0,
		},
	}

	for _, tc := range cases {
		_, errors := validateOnceAWeekWindowFormat(tc.Value, "maintenance_window")

		if len(errors) != tc.ErrCount {
			t.Fatalf("Expected %d validation errors, But got %d errors for \"%s\"", tc.ErrCount, len(errors), tc.Value)
		}
	}
}

func TestValidateOnceADayWindowFormat(t *testing.T) {
	cases := []struct {
		Value    string
		ErrCount int
	}{
		{
			// once a week window format
			Value:    "sun:04:00-sun:05:00",
			ErrCount: 1,
		},
		{
			// invalid hour
			Value:    "24:00-25:00",
			ErrCount: 1,
		},
		{
			// invalid min
			Value:    "04:00-04:60",
			ErrCount: 1,
		},
		{
			// valid format
			Value:    "04:00-05:00",
			ErrCount: 0,
		},
		{
			// valid format
			Value:    "",
			ErrCount: 0,
		},
	}

	for _, tc := range cases {
		_, errors := validateOnceADayWindowFormat(tc.Value, "backup_window")

		if len(errors) != tc.ErrCount {
			t.Fatalf("Expected %d validation errors, But got %d errors for \"%s\"", tc.ErrCount, len(errors), tc.Value)
		}
	}
}

func TestValidateEcsPlacementConstraint(t *testing.T) {
	cases := []struct {
		constType string
		constExpr string
		Err       bool
	}{
		{
			constType: "distinctInstance",
			constExpr: "",
			Err:       false,
		},
		{
			constType: "memberOf",
			constExpr: "",
			Err:       true,
		},
		{
			constType: "distinctInstance",
			constExpr: "expression",
			Err:       false,
		},
		{
			constType: "memberOf",
			constExpr: "expression",
			Err:       false,
		},
	}

	for _, tc := range cases {
		if err := validateAwsEcsPlacementConstraint(tc.constType, tc.constExpr); err != nil && !tc.Err {
			t.Fatalf("Unexpected validation error for \"%s:%s\": %s",
				tc.constType, tc.constExpr, err)
		}

	}
}

func TestValidateEcsPlacementStrategy(t *testing.T) {
	cases := []struct {
		stratType  string
		stratField string
		Err        bool
	}{
		{
			stratType:  "random",
			stratField: "",
			Err:        false,
		},
		{
			stratType:  "spread",
			stratField: "instanceID",
			Err:        false,
		},
		{
			stratType:  "binpack",
			stratField: "cpu",
			Err:        false,
		},
		{
			stratType:  "binpack",
			stratField: "memory",
			Err:        false,
		},
		{
			stratType:  "binpack",
			stratField: "disk",
			Err:        true,
		},
		{
			stratType:  "fakeType",
			stratField: "",
			Err:        true,
		},
	}

	for _, tc := range cases {
		if err := validateAwsEcsPlacementStrategy(tc.stratType, tc.stratField); err != nil && !tc.Err {
			t.Fatalf("Unexpected validation error for \"%s:%s\": %s",
				tc.stratType, tc.stratField, err)
		}
	}
}

func TestValidateStepFunctionStateMachineName(t *testing.T) {
	validTypes := []string{
		"foo",
		"BAR",
		"FooBar123",
		"FooBar123Baz-_",
	}

	invalidTypes := []string{
		"foo bar",
		"foo<bar>",
		"foo{bar}",
		"foo[bar]",
		"foo*bar",
		"foo?bar",
		"foo#bar",
		"foo%bar",
		"foo\bar",
		"foo^bar",
		"foo|bar",
		"foo~bar",
		"foo$bar",
		"foo&bar",
		"foo,bar",
		"foo:bar",
		"foo;bar",
		"foo/bar",
		strings.Repeat("W", 81), // length > 80
	}

	for _, v := range validTypes {
		_, errors := validateSfnStateMachineName(v, "name")
		if len(errors) != 0 {
			t.Fatalf("%q should be a valid Step Function State Machine name: %v", v, errors)
		}
	}

	for _, v := range invalidTypes {
		_, errors := validateSfnStateMachineName(v, "name")
		if len(errors) == 0 {
			t.Fatalf("%q should not be a valid Step Function State Machine name", v)
		}
	}
}

func TestValidateEmrCustomAmiId(t *testing.T) {
	cases := []struct {
		Value    string
		ErrCount int
	}{
		{
			Value:    "ami-dbcf88b1",
			ErrCount: 0,
		},
		{
			Value:    "vol-as7d65ash",
			ErrCount: 1,
		},
	}

	for _, tc := range cases {
		_, errors := validateAwsEmrCustomAmiId(tc.Value, "custom_ami_id")

		if len(errors) != tc.ErrCount {
			t.Fatalf("Expected %d errors, got %d: %s", tc.ErrCount, len(errors), errors)
		}
	}
}

func TestValidateDmsEndpointId(t *testing.T) {
	validIds := []string{
		"tf-test-endpoint-1",
		"tfTestEndpoint",
	}

	for _, s := range validIds {
		_, errors := validateDmsEndpointId(s, "endpoint_id")
		if len(errors) > 0 {
			t.Fatalf("%q should be a valid endpoint id: %v", s, errors)
		}
	}

	invalidIds := []string{
		"tf_test_endpoint_1",
		"tf.test.endpoint.1",
		"tf test endpoint 1",
		"tf-test-endpoint-1!",
		"tf-test-endpoint-1-",
		"tf-test-endpoint--1",
		"tf-test-endpoint-1tf-test-endpoint-1tf-test-endpoint-1tf-test-endpoint-1tf-test-endpoint-1tf-test-endpoint-1tf-test-endpoint-1tf-test-endpoint-1tf-test-endpoint-1tf-test-endpoint-1tf-test-endpoint-1tf-test-endpoint-1tf-test-endpoint-1tf-test-endpoint-1tf-test-endpoint-1",
	}

	for _, s := range invalidIds {
		_, errors := validateDmsEndpointId(s, "endpoint_id")
		if len(errors) == 0 {
			t.Fatalf("%q should not be a valid endpoint id: %v", s, errors)
		}
	}
}

func TestValidateDmsCertificateId(t *testing.T) {
	validIds := []string{
		"tf-test-certificate-1",
		"tfTestEndpoint",
	}

	for _, s := range validIds {
		_, errors := validateDmsCertificateId(s, "certificate_id")
		if len(errors) > 0 {
			t.Fatalf("%q should be a valid certificate id: %v", s, errors)
		}
	}

	invalidIds := []string{
		"tf_test_certificate_1",
		"tf.test.certificate.1",
		"tf test certificate 1",
		"tf-test-certificate-1!",
		"tf-test-certificate-1-",
		"tf-test-certificate--1",
		"tf-test-certificate-1tf-test-certificate-1tf-test-certificate-1tf-test-certificate-1tf-test-certificate-1tf-test-certificate-1tf-test-certificate-1tf-test-certificate-1tf-test-certificate-1tf-test-certificate-1tf-test-certificate-1tf-test-certificate-1tf-test-certificate-1tf-test-certificate-1tf-test-certificate-1",
	}

	for _, s := range invalidIds {
		_, errors := validateDmsEndpointId(s, "certificate_id")
		if len(errors) == 0 {
			t.Fatalf("%q should not be a valid certificate id: %v", s, errors)
		}
	}
}

func TestValidateDmsReplicationInstanceId(t *testing.T) {
	validIds := []string{
		"tf-test-replication-instance-1",
		"tfTestReplicaitonInstance",
	}

	for _, s := range validIds {
		_, errors := validateDmsReplicationInstanceId(s, "replicaiton_instance_id")
		if len(errors) > 0 {
			t.Fatalf("%q should be a valid replication instance id: %v", s, errors)
		}
	}

	invalidIds := []string{
		"tf_test_replication-instance_1",
		"tf.test.replication.instance.1",
		"tf test replication instance 1",
		"tf-test-replication-instance-1!",
		"tf-test-replication-instance-1-",
		"tf-test-replication-instance--1",
		"tf-test-replication-instance-1tf-test-replication-instance-1tf-test-replication-instance-1",
	}

	for _, s := range invalidIds {
		_, errors := validateDmsReplicationInstanceId(s, "replication_instance_id")
		if len(errors) == 0 {
			t.Fatalf("%q should not be a valid replication instance id: %v", s, errors)
		}
	}
}

func TestValidateDmsReplicationSubnetGroupId(t *testing.T) {
	validIds := []string{
		"tf-test-replication-subnet-group-1",
		"tf_test_replication_subnet_group_1",
		"tf.test.replication.subnet.group.1",
		"tf test replication subnet group 1",
		"tfTestReplicationSubnetGroup",
	}

	for _, s := range validIds {
		_, errors := validateDmsReplicationSubnetGroupId(s, "replication_subnet_group_id")
		if len(errors) > 0 {
			t.Fatalf("%q should be a valid replication subnet group id: %v", s, errors)
		}
	}

	invalidIds := []string{
		"default",
		"tf-test-replication-subnet-group-1!",
		"tf-test-replication-subnet-group-1tf-test-replication-subnet-group-1tf-test-replication-subnet-group-1tf-test-replication-subnet-group-1tf-test-replication-subnet-group-1tf-test-replication-subnet-group-1tf-test-replication-subnet-group-1tf-test-replication-subnet-group-1",
	}

	for _, s := range invalidIds {
		_, errors := validateDmsReplicationSubnetGroupId(s, "replication_subnet_group_id")
		if len(errors) == 0 {
			t.Fatalf("%q should not be a valid replication subnet group id: %v", s, errors)
		}
	}
}

func TestValidateDmsReplicationTaskId(t *testing.T) {
	validIds := []string{
		"tf-test-replication-task-1",
		"tfTestReplicationTask",
	}

	for _, s := range validIds {
		_, errors := validateDmsReplicationTaskId(s, "replication_task_id")
		if len(errors) > 0 {
			t.Fatalf("%q should be a valid replication task id: %v", s, errors)
		}
	}

	invalidIds := []string{
		"tf_test_replication_task_1",
		"tf.test.replication.task.1",
		"tf test replication task 1",
		"tf-test-replication-task-1!",
		"tf-test-replication-task-1-",
		"tf-test-replication-task--1",
		"tf-test-replication-task-1tf-test-replication-task-1tf-test-replication-task-1tf-test-replication-task-1tf-test-replication-task-1tf-test-replication-task-1tf-test-replication-task-1tf-test-replication-task-1tf-test-replication-task-1tf-test-replication-task-1",
	}

	for _, s := range invalidIds {
		_, errors := validateDmsReplicationTaskId(s, "replication_task_id")
		if len(errors) == 0 {
			t.Fatalf("%q should not be a valid replication task id: %v", s, errors)
		}
	}
}

func TestValidateAccountAlias(t *testing.T) {
	validAliases := []string{
		"tf-alias",
		"0tf-alias1",
	}

	for _, s := range validAliases {
		_, errors := validateAccountAlias(s, "account_alias")
		if len(errors) > 0 {
			t.Fatalf("%q should be a valid account alias: %v", s, errors)
		}
	}

	invalidAliases := []string{
		"tf",
		"-tf",
		"tf-",
		"TF-Alias",
		"tf-alias-tf-alias-tf-alias-tf-alias-tf-alias-tf-alias-tf-alias-tf-alias",
	}

	for _, s := range invalidAliases {
		_, errors := validateAccountAlias(s, "account_alias")
		if len(errors) == 0 {
			t.Fatalf("%q should not be a valid account alias: %v", s, errors)
		}
	}
}

func TestValidateIamRoleProfileName(t *testing.T) {
	validNames := []string{
		"tf-test-role-profile-1",
	}

	for _, s := range validNames {
		_, errors := validateIamRolePolicyName(s, "name")
		if len(errors) > 0 {
			t.Fatalf("%q should be a valid IAM role policy name: %v", s, errors)
		}
	}

	invalidNames := []string{
		"invalid#name",
		"this-is-a-very-long-role-policy-name-this-is-a-very-long-role-policy-name-this-is-a-very-long-role-policy-name-this-is-a-very-long",
	}

	for _, s := range invalidNames {
		_, errors := validateIamRolePolicyName(s, "name")
		if len(errors) == 0 {
			t.Fatalf("%q should not be a valid IAM role policy name: %v", s, errors)
		}
	}
}

func TestValidateIamRoleProfileNamePrefix(t *testing.T) {
	validNamePrefixes := []string{
		"tf-test-role-profile-",
	}

	for _, s := range validNamePrefixes {
		_, errors := validateIamRolePolicyNamePrefix(s, "name_prefix")
		if len(errors) > 0 {
			t.Fatalf("%q should be a valid IAM role policy name prefix: %v", s, errors)
		}
	}

	invalidNamePrefixes := []string{
		"invalid#name_prefix",
		"this-is-a-very-long-role-policy-name-prefix-this-is-a-very-long-role-policy-name-prefix-this-is-a-very-",
	}

	for _, s := range invalidNamePrefixes {
		_, errors := validateIamRolePolicyNamePrefix(s, "name_prefix")
		if len(errors) == 0 {
			t.Fatalf("%q should not be a valid IAM role policy name prefix: %v", s, errors)
		}
	}
}

func TestValidateApiGatewayUsagePlanQuotaSettings(t *testing.T) {
	cases := []struct {
		Offset   int
		Period   string
		ErrCount int
	}{
		{
			Offset:   0,
			Period:   "DAY",
			ErrCount: 0,
		},
		{
			Offset:   -1,
			Period:   "DAY",
			ErrCount: 1,
		},
		{
			Offset:   1,
			Period:   "DAY",
			ErrCount: 1,
		},
		{
			Offset:   0,
			Period:   "WEEK",
			ErrCount: 0,
		},
		{
			Offset:   6,
			Period:   "WEEK",
			ErrCount: 0,
		},
		{
			Offset:   -1,
			Period:   "WEEK",
			ErrCount: 1,
		},
		{
			Offset:   7,
			Period:   "WEEK",
			ErrCount: 1,
		},
		{
			Offset:   0,
			Period:   "MONTH",
			ErrCount: 0,
		},
		{
			Offset:   27,
			Period:   "MONTH",
			ErrCount: 0,
		},
		{
			Offset:   -1,
			Period:   "MONTH",
			ErrCount: 1,
		},
		{
			Offset:   28,
			Period:   "MONTH",
			ErrCount: 1,
		},
	}

	for _, tc := range cases {
		m := make(map[string]interface{})
		m["offset"] = tc.Offset
		m["period"] = tc.Period

		errors := validateApiGatewayUsagePlanQuotaSettings(m)
		if len(errors) != tc.ErrCount {
			t.Fatalf("API Gateway Usage Plan Quota Settings validation failed: %v", errors)
		}
	}
}

func TestValidateElbName(t *testing.T) {
	validNames := []string{
		"tf-test-elb",
	}

	for _, s := range validNames {
		_, errors := validateElbName(s, "name")
		if len(errors) > 0 {
			t.Fatalf("%q should be a valid ELB name: %v", s, errors)
		}
	}

	invalidNames := []string{
		"tf.test.elb.1",
		"tf-test-elb-tf-test-elb-tf-test-elb",
		"-tf-test-elb",
		"tf-test-elb-",
	}

	for _, s := range invalidNames {
		_, errors := validateElbName(s, "name")
		if len(errors) == 0 {
			t.Fatalf("%q should not be a valid ELB name: %v", s, errors)
		}
	}
}

func TestValidateElbNamePrefix(t *testing.T) {
	validNamePrefixes := []string{
		"test-",
	}

	for _, s := range validNamePrefixes {
		_, errors := validateElbNamePrefix(s, "name_prefix")
		if len(errors) > 0 {
			t.Fatalf("%q should be a valid ELB name prefix: %v", s, errors)
		}
	}

	invalidNamePrefixes := []string{
		"tf.test.elb.",
		"tf-test",
		"-test",
	}

	for _, s := range invalidNamePrefixes {
		_, errors := validateElbNamePrefix(s, "name_prefix")
		if len(errors) == 0 {
			t.Fatalf("%q should not be a valid ELB name prefix: %v", s, errors)
		}
	}
}

func TestValidateNeptuneEventSubscriptionName(t *testing.T) {
	cases := []struct {
		Value    string
		ErrCount int
	}{
		{
			Value:    "testing123!",
			ErrCount: 1,
		},
		{
			Value:    "testing 123",
			ErrCount: 1,
		},
		{
			Value:    "testing_123",
			ErrCount: 1,
		},
		{
			Value:    randomString(256),
			ErrCount: 1,
		},
	}
	for _, tc := range cases {
		_, errors := validateNeptuneEventSubscriptionName(tc.Value, "aws_neptune_event_subscription")
		if len(errors) != tc.ErrCount {
			t.Fatalf("Expected the Neptune Event Subscription Name to trigger a validation error for %q", tc.Value)
		}
	}
}

func TestValidateNeptuneEventSubscriptionNamePrefix(t *testing.T) {
	cases := []struct {
		Value    string
		ErrCount int
	}{
		{
			Value:    "testing123!",
			ErrCount: 1,
		},
		{
			Value:    "testing 123",
			ErrCount: 1,
		},
		{
			Value:    "testing_123",
			ErrCount: 1,
		},
		{
			Value:    randomString(254),
			ErrCount: 1,
		},
	}
	for _, tc := range cases {
		_, errors := validateNeptuneEventSubscriptionNamePrefix(tc.Value, "aws_neptune_event_subscription")
		if len(errors) != tc.ErrCount {
			t.Fatalf("Expected the Neptune Event Subscription Name Prefix to trigger a validation error for %q", tc.Value)
		}
	}
}

func TestValidateDbSubnetGroupName(t *testing.T) {
	cases := []struct {
		Value    string
		ErrCount int
	}{
		{
			Value:    "tEsting",
			ErrCount: 1,
		},
		{
			Value:    "testing?",
			ErrCount: 1,
		},
		{
			Value:    "default",
			ErrCount: 1,
		},
		{
			Value:    randomString(300),
			ErrCount: 1,
		},
	}

	for _, tc := range cases {
		_, errors := validateDbSubnetGroupName(tc.Value, "aws_db_subnet_group")

		if len(errors) != tc.ErrCount {
			t.Fatalf("Expected the DB Subnet Group name to trigger a validation error")
		}
	}
}

func TestValidateNeptuneSubnetGroupName(t *testing.T) {
	cases := []struct {
		Value    string
		ErrCount int
	}{
		{
			Value:    "tEsting",
			ErrCount: 1,
		},
		{
			Value:    "testing?",
			ErrCount: 1,
		},
		{
			Value:    "default",
			ErrCount: 1,
		},
		{
			Value:    randomString(300),
			ErrCount: 1,
		},
	}

	for _, tc := range cases {
		_, errors := validateNeptuneSubnetGroupName(tc.Value, "aws_neptune_subnet_group")

		if len(errors) != tc.ErrCount {
			t.Fatalf("Expected the Neptune Subnet Group name to trigger a validation error")
		}
	}
}

func TestValidateDbSubnetGroupNamePrefix(t *testing.T) {
	cases := []struct {
		Value    string
		ErrCount int
	}{
		{
			Value:    "tEsting",
			ErrCount: 1,
		},
		{
			Value:    "testing?",
			ErrCount: 1,
		},
		{
			Value:    randomString(230),
			ErrCount: 1,
		},
	}

	for _, tc := range cases {
		_, errors := validateDbSubnetGroupNamePrefix(tc.Value, "aws_db_subnet_group")

		if len(errors) != tc.ErrCount {
			t.Fatalf("Expected the DB Subnet Group name prefix to trigger a validation error")
		}
	}
}

func TestValidateNeptuneSubnetGroupNamePrefix(t *testing.T) {
	cases := []struct {
		Value    string
		ErrCount int
	}{
		{
			Value:    "tEsting",
			ErrCount: 1,
		},
		{
			Value:    "testing?",
			ErrCount: 1,
		},
		{
			Value:    randomString(230),
			ErrCount: 1,
		},
	}

	for _, tc := range cases {
		_, errors := validateNeptuneSubnetGroupNamePrefix(tc.Value, "aws_neptune_subnet_group")

		if len(errors) != tc.ErrCount {
			t.Fatalf("Expected the Neptune Subnet Group name prefix to trigger a validation error")
		}
	}
}

func TestValidateDbOptionGroupName(t *testing.T) {
	cases := []struct {
		Value    string
		ErrCount int
	}{
		{
			Value:    "testing123!",
			ErrCount: 1,
		},
		{
			Value:    "1testing123",
			ErrCount: 1,
		},
		{
			Value:    "testing--123",
			ErrCount: 1,
		},
		{
			Value:    "testing123-",
			ErrCount: 1,
		},
		{
			Value:    randomString(256),
			ErrCount: 1,
		},
	}

	for _, tc := range cases {
		_, errors := validateDbOptionGroupName(tc.Value, "aws_db_option_group_name")

		if len(errors) != tc.ErrCount {
			t.Fatalf("Expected the DB Option Group Name to trigger a validation error")
		}
	}
}

func TestValidateDbOptionGroupNamePrefix(t *testing.T) {
	cases := []struct {
		Value    string
		ErrCount int
	}{
		{
			Value:    "testing123!",
			ErrCount: 1,
		},
		{
			Value:    "1testing123",
			ErrCount: 1,
		},
		{
			Value:    "testing--123",
			ErrCount: 1,
		},
		{
			Value:    randomString(230),
			ErrCount: 1,
		},
	}

	for _, tc := range cases {
		_, errors := validateDbOptionGroupNamePrefix(tc.Value, "aws_db_option_group_name")

		if len(errors) != tc.ErrCount {
			t.Fatalf("Expected the DB Option Group name prefix to trigger a validation error")
		}
	}
}

func TestValidateDbParamGroupName(t *testing.T) {
	cases := []struct {
		Value    string
		ErrCount int
	}{
		{
			Value:    "tEsting123",
			ErrCount: 1,
		},
		{
			Value:    "testing123!",
			ErrCount: 1,
		},
		{
			Value:    "1testing123",
			ErrCount: 1,
		},
		{
			Value:    "testing--123",
			ErrCount: 1,
		},
		{
			Value:    "testing_123",
			ErrCount: 1,
		},
		{
			Value:    "testing123-",
			ErrCount: 1,
		},
		{
			Value:    randomString(256),
			ErrCount: 1,
		},
	}

	for _, tc := range cases {
		_, errors := validateDbParamGroupName(tc.Value, "aws_db_parameter_group_name")

		if len(errors) != tc.ErrCount {
			t.Fatalf("Expected the DB Parameter Group Name to trigger a validation error")
		}
	}
}

func TestValidateOpenIdURL(t *testing.T) {
	cases := []struct {
		Value    string
		ErrCount int
	}{
		{
			Value:    "http://wrong.scheme.com",
			ErrCount: 1,
		},
		{
			Value:    "ftp://wrong.scheme.co.uk",
			ErrCount: 1,
		},
		{
			Value:    "%@invalidUrl",
			ErrCount: 1,
		},
		{
			Value:    "https://example.com/?query=param",
			ErrCount: 1,
		},
	}

	for _, tc := range cases {
		_, errors := validateOpenIdURL(tc.Value, "url")

		if len(errors) != tc.ErrCount {
			t.Fatalf("Expected %d of OpenID URL validation errors, got %d", tc.ErrCount, len(errors))
		}
	}
}

func TestValidateAwsKmsName(t *testing.T) {
	cases := []struct {
		Value    string
		ErrCount int
	}{
		{
			Value:    "alias/aws/s3",
			ErrCount: 0,
		},
		{
			Value:    "alias/hashicorp",
			ErrCount: 0,
		},
		{
			Value:    "hashicorp",
			ErrCount: 1,
		},
		{
			Value:    "hashicorp/terraform",
			ErrCount: 1,
		},
	}

	for _, tc := range cases {
		_, errors := validateAwsKmsName(tc.Value, "name")
		if len(errors) != tc.ErrCount {
			t.Fatalf("AWS KMS Alias Name validation failed: %v", errors)
		}
	}
}

func TestValidateAwsKmsGrantName(t *testing.T) {
	validValues := []string{
		"123",
		"Abc",
		"grant_1",
		"grant:/-",
	}

	for _, s := range validValues {
		_, errors := validateAwsKmsGrantName(s, "name")
		if len(errors) > 0 {
			t.Fatalf("%q AWS KMS Grant Name should have been valid: %v", s, errors)
		}
	}

	invalidValues := []string{
		strings.Repeat("w", 257),
		"grant.invalid",
		";",
		"white space",
	}

	for _, s := range invalidValues {
		_, errors := validateAwsKmsGrantName(s, "name")
		if len(errors) == 0 {
			t.Fatalf("%q should not be a valid AWS KMS Grant Name", s)
		}
	}
}

func TestValidateCognitoIdentityPoolName(t *testing.T) {
	validValues := []string{
		"123",
		"1 2 3",
		"foo",
		"foo bar",
		"foo_bar",
		"1foo 2bar 3",
	}

	for _, s := range validValues {
		_, errors := validateCognitoIdentityPoolName(s, "identity_pool_name")
		if len(errors) > 0 {
			t.Fatalf("%q should be a valid Cognito Identity Pool Name: %v", s, errors)
		}
	}

	invalidValues := []string{
		"1-2-3",
		"foo!",
		"foo-bar",
		"foo-bar",
		"foo1-bar2",
	}

	for _, s := range invalidValues {
		_, errors := validateCognitoIdentityPoolName(s, "identity_pool_name")
		if len(errors) == 0 {
			t.Fatalf("%q should not be a valid Cognito Identity Pool Name: %v", s, errors)
		}
	}
}

func TestValidateCognitoProviderDeveloperName(t *testing.T) {
	validValues := []string{
		"1",
		"foo",
		"1.2",
		"foo1-bar2-baz3",
		"foo_bar",
	}

	for _, s := range validValues {
		_, errors := validateCognitoProviderDeveloperName(s, "developer_provider_name")
		if len(errors) > 0 {
			t.Fatalf("%q should be a valid Cognito Provider Developer Name: %v", s, errors)
		}
	}

	invalidValues := []string{
		"foo!",
		"foo:bar",
		"foo/bar",
		"foo;bar",
	}

	for _, s := range invalidValues {
		_, errors := validateCognitoProviderDeveloperName(s, "developer_provider_name")
		if len(errors) == 0 {
			t.Fatalf("%q should not be a valid Cognito Provider Developer Name: %v", s, errors)
		}
	}
}

func TestValidateCognitoSupportedLoginProviders(t *testing.T) {
	validValues := []string{
		"foo",
		"7346241598935552",
		"123456789012.apps.googleusercontent.com",
		"foo_bar",
		"foo;bar",
		"foo/bar",
		"foo-bar",
		"xvz1evFS4wEEPTGEFPHBog;kAcSOqF21Fu85e7zjz7ZN2U4ZRhfV3WpwPAoE3Z7kBw",
		strings.Repeat("W", 128),
	}

	for _, s := range validValues {
		_, errors := validateCognitoSupportedLoginProviders(s, "supported_login_providers")
		if len(errors) > 0 {
			t.Fatalf("%q should be a valid Cognito Supported Login Providers: %v", s, errors)
		}
	}

	invalidValues := []string{
		"",
		strings.Repeat("W", 129), // > 128
		"foo:bar_baz",
		"foobar,foobaz",
		"foobar=foobaz",
	}

	for _, s := range invalidValues {
		_, errors := validateCognitoSupportedLoginProviders(s, "supported_login_providers")
		if len(errors) == 0 {
			t.Fatalf("%q should not be a valid Cognito Supported Login Providers: %v", s, errors)
		}
	}
}

func TestValidateCognitoIdentityProvidersClientId(t *testing.T) {
	validValues := []string{
		"7lhlkkfbfb4q5kpp90urffao",
		"12345678",
		"foo_123",
		strings.Repeat("W", 128),
	}

	for _, s := range validValues {
		_, errors := validateCognitoIdentityProvidersClientId(s, "client_id")
		if len(errors) > 0 {
			t.Fatalf("%q should be a valid Cognito Identity Provider Client ID: %v", s, errors)
		}
	}

	invalidValues := []string{
		"",
		strings.Repeat("W", 129), // > 128
		"foo-bar",
		"foo:bar",
		"foo;bar",
	}

	for _, s := range invalidValues {
		_, errors := validateCognitoIdentityProvidersClientId(s, "client_id")
		if len(errors) == 0 {
			t.Fatalf("%q should not be a valid Cognito Identity Provider Client ID: %v", s, errors)
		}
	}
}

func TestValidateCognitoIdentityProvidersProviderName(t *testing.T) {
	validValues := []string{
		"foo",
		"7346241598935552",
		"foo_bar",
		"foo:bar",
		"foo/bar",
		"foo-bar",
		"cognito-idp.us-east-1.amazonaws.com/us-east-1_Zr231apJu",
		strings.Repeat("W", 128),
	}

	for _, s := range validValues {
		_, errors := validateCognitoIdentityProvidersProviderName(s, "provider_name")
		if len(errors) > 0 {
			t.Fatalf("%q should be a valid Cognito Identity Provider Name: %v", s, errors)
		}
	}

	invalidValues := []string{
		"",
		strings.Repeat("W", 129), // > 128
		"foo;bar_baz",
		"foobar,foobaz",
		"foobar=foobaz",
	}

	for _, s := range invalidValues {
		_, errors := validateCognitoIdentityProvidersProviderName(s, "provider_name")
		if len(errors) == 0 {
			t.Fatalf("%q should not be a valid Cognito Identity Provider Name: %v", s, errors)
		}
	}
}

func TestValidateCognitoUserPoolEmailVerificationMessage(t *testing.T) {
	validValues := []string{
		"{####}",
		"Foo {####}",
		"{####} Bar",
		"AZERTYUIOPQSDFGHJKLMWXCVBN?./+%£*¨°0987654321&é\"'(§è!çà)-@^'{####},=ù`$|´”’[å»ÛÁØ]–Ô¥#‰±•",
		"{####}" + strings.Repeat("W", 19994), // = 20000
	}

	for _, s := range validValues {
		_, errors := validateCognitoUserPoolEmailVerificationMessage(s, "email_verification_message")
		if len(errors) > 0 {
			t.Fatalf("%q should be a valid Cognito User Pool email verification message: %v", s, errors)
		}
	}

	invalidValues := []string{
		"Foo",
		"{###}",
		"{####}" + strings.Repeat("W", 19995), // > 20000
	}

	for _, s := range invalidValues {
		_, errors := validateCognitoUserPoolEmailVerificationMessage(s, "email_verification_message")
		if len(errors) == 0 {
			t.Fatalf("%q should not be a valid Cognito User Pool email verification message: %v", s, errors)
		}
	}
}

func TestValidateCognitoUserPoolEmailVerificationSubject(t *testing.T) {
	validValues := []string{
		"FooBar",
		"AZERTYUIOPQSDFGHJKLMWXCVBN?./+%£*¨°0987654321&é\" '(§è!çà)-@^'{####},=ù`$|´”’[å»ÛÁØ]–Ô¥#‰±•",
		"Foo Bar", // special whitespace character
		strings.Repeat("W", 140),
	}

	for _, s := range validValues {
		_, errors := validateCognitoUserPoolEmailVerificationSubject(s, "email_verification_subject")
		if len(errors) > 0 {
			t.Fatalf("%q should be a valid Cognito User Pool email verification subject: %v", s, errors)
		}
	}

	invalidValues := []string{
		"Foo",
		strings.Repeat("W", 141),
	}

	for _, s := range invalidValues {
		_, errors := validateCognitoUserPoolEmailVerificationSubject(s, "email_verification_subject")
		if len(errors) == 0 {
			t.Fatalf("%q should not be a valid Cognito User Pool email verification subject: %v", s, errors)
		}
	}
}

func TestValidateCognitoUserPoolSmsAuthenticationMessage(t *testing.T) {
	validValues := []string{
		"{####}",
		"Foo {####}",
		"{####} Bar",
		"AZERTYUIOPQSDFGHJKLMWXCVBN?./+%£*¨°0987654321&é\"'(§è!çà)-@^'{####},=ù`$|´”’[å»ÛÁØ]–Ô¥#‰±•",
		"{####}" + strings.Repeat("W", 134), // = 140
	}

	for _, s := range validValues {
		_, errors := validateCognitoUserPoolSmsAuthenticationMessage(s, "sms_authentication_message")
		if len(errors) > 0 {
			t.Fatalf("%q should be a valid Cognito User Pool sms authentication message: %v", s, errors)
		}
	}

	invalidValues := []string{
		"Foo",
		"{####}" + strings.Repeat("W", 135),
	}

	for _, s := range invalidValues {
		_, errors := validateCognitoUserPoolSmsAuthenticationMessage(s, "sms_authentication_message")
		if len(errors) == 0 {
			t.Fatalf("%q should not be a valid Cognito User Pool sms authentication message: %v", s, errors)
		}
	}
}

func TestValidateCognitoUserPoolSmsVerificationMessage(t *testing.T) {
	validValues := []string{
		"{####}",
		"Foo {####}",
		"{####} Bar",
		"AZERTYUIOPQSDFGHJKLMWXCVBN?./+%£*¨°0987654321&é\"'(§è!çà)-@^'{####},=ù`$|´”’[å»ÛÁØ]–Ô¥#‰±•",
		"{####}" + strings.Repeat("W", 134), // = 140
	}

	for _, s := range validValues {
		_, errors := validateCognitoUserPoolSmsVerificationMessage(s, "sms_verification_message")
		if len(errors) > 0 {
			t.Fatalf("%q should be a valid Cognito User Pool sms authentication message: %v", s, errors)
		}
	}

	invalidValues := []string{
		"Foo",
		"{####}" + strings.Repeat("W", 135),
	}

	for _, s := range invalidValues {
		_, errors := validateCognitoUserPoolSmsVerificationMessage(s, "sms_verification_message")
		if len(errors) == 0 {
			t.Fatalf("%q should not be a valid Cognito User Pool sms authentication message: %v", s, errors)
		}
	}
}

func TestValidateWafMetricName(t *testing.T) {
	validNames := []string{
		"testrule",
		"testRule",
		"testRule123",
	}
	for _, v := range validNames {
		_, errors := validateWafMetricName(v, "name")
		if len(errors) != 0 {
			t.Fatalf("%q should be a valid WAF metric name: %q", v, errors)
		}
	}

	invalidNames := []string{
		"!",
		"/",
		" ",
		":",
		";",
		"white space",
		"/slash-at-the-beginning",
		"slash-at-the-end/",
	}
	for _, v := range invalidNames {
		_, errors := validateWafMetricName(v, "name")
		if len(errors) == 0 {
			t.Fatalf("%q should be an invalid WAF metric name", v)
		}
	}
}

func TestValidateIamRoleDescription(t *testing.T) {
	validNames := []string{
		"This 1s a D3scr!pti0n with weird content: @ #^ù£ê®æ ø]ŒîÏî~ÈÙ£÷=,ë",
		strings.Repeat("W", 1000),
	}
	for _, v := range validNames {
		_, errors := validateIamRoleDescription(v, "description")
		if len(errors) != 0 {
			t.Fatalf("%q should be a valid IAM Role Description: %q", v, errors)
		}
	}

	invalidNames := []string{
		strings.Repeat("W", 1001), // > 1000
	}
	for _, v := range invalidNames {
		_, errors := validateIamRoleDescription(v, "description")
		if len(errors) == 0 {
			t.Fatalf("%q should be an invalid IAM Role Description", v)
		}
	}
}

func TestValidateAwsSSMName(t *testing.T) {
	validNames := []string{
		".foo-bar_123",
		strings.Repeat("W", 128),
	}
	for _, v := range validNames {
		_, errors := validateAwsSSMName(v, "name")
		if len(errors) != 0 {
			t.Fatalf("%q should be a valid SSM Name: %q", v, errors)
		}
	}

	invalidNames := []string{
		"foo+bar",
		"tf",
		strings.Repeat("W", 129), // > 128
	}
	for _, v := range invalidNames {
		_, errors := validateAwsSSMName(v, "name")
		if len(errors) == 0 {
			t.Fatalf("%q should be an invalid SSM Name: %q", v, errors)
		}
	}
}

func TestValidateBatchName(t *testing.T) {
	validNames := []string{
		strings.Repeat("W", 128), // <= 128
	}
	for _, v := range validNames {
		_, errors := validateBatchName(v, "name")
		if len(errors) != 0 {
			t.Fatalf("%q should be a valid Batch name: %q", v, errors)
		}
	}

	invalidNames := []string{
		"s@mple",
		strings.Repeat("W", 129), // >= 129
	}
	for _, v := range invalidNames {
		_, errors := validateBatchName(v, "name")
		if len(errors) == 0 {
			t.Fatalf("%q should be a invalid Batch name: %q", v, errors)
		}
	}
}

func TestValidateCognitoRoleMappingsAmbiguousRoleResolutionAgainstType(t *testing.T) {
	cases := []struct {
		AmbiguousRoleResolution interface{}
		Type                    string
		ErrCount                int
	}{
		{
			AmbiguousRoleResolution: nil,
			Type:                    cognitoidentity.RoleMappingTypeToken,
			ErrCount:                1,
		},
		{
			AmbiguousRoleResolution: "foo",
			Type:                    cognitoidentity.RoleMappingTypeToken,
			ErrCount:                0, // 0 as it should be defined, the value isn't validated here
		},
		{
			AmbiguousRoleResolution: cognitoidentity.AmbiguousRoleResolutionTypeAuthenticatedRole,
			Type:                    cognitoidentity.RoleMappingTypeToken,
			ErrCount:                0,
		},
		{
			AmbiguousRoleResolution: cognitoidentity.AmbiguousRoleResolutionTypeDeny,
			Type:                    cognitoidentity.RoleMappingTypeToken,
			ErrCount:                0,
		},
	}

	for _, tc := range cases {
		m := make(map[string]interface{})
		// Reproducing the undefined ambiguous_role_resolution
		if tc.AmbiguousRoleResolution != nil {
			m["ambiguous_role_resolution"] = tc.AmbiguousRoleResolution
		}
		m["type"] = tc.Type

		errors := validateCognitoRoleMappingsAmbiguousRoleResolutionAgainstType(m)
		if len(errors) != tc.ErrCount {
			t.Fatalf("Cognito Role Mappings validation failed: %v, expected err count %d, got %d, for config %#v", errors, tc.ErrCount, len(errors), m)
		}
	}
}

func TestValidateCognitoRoleMappingsRulesConfiguration(t *testing.T) {
	cases := []struct {
		MappingRule []interface{}
		Type        string
		ErrCount    int
	}{
		{
			MappingRule: nil,
			Type:        cognitoidentity.RoleMappingTypeRules,
			ErrCount:    1,
		},
		{
			MappingRule: []interface{}{
				map[string]interface{}{
					"Claim":     "isAdmin",
					"MatchType": "Equals",
					"RoleARN":   "arn:foo",
					"Value":     "paid",
				},
			},
			Type:     cognitoidentity.RoleMappingTypeRules,
			ErrCount: 0,
		},
		{
			MappingRule: []interface{}{
				map[string]interface{}{
					"Claim":     "isAdmin",
					"MatchType": "Equals",
					"RoleARN":   "arn:foo",
					"Value":     "paid",
				},
			},
			Type:     cognitoidentity.RoleMappingTypeToken,
			ErrCount: 1,
		},
		{
			MappingRule: nil,
			Type:        cognitoidentity.RoleMappingTypeToken,
			ErrCount:    0,
		},
	}

	for _, tc := range cases {
		m := make(map[string]interface{})
		// Reproducing the undefined mapping_rule
		if tc.MappingRule != nil {
			m["mapping_rule"] = tc.MappingRule
		}
		m["type"] = tc.Type

		errors := validateCognitoRoleMappingsRulesConfiguration(m)
		if len(errors) != tc.ErrCount {
			t.Fatalf("Cognito Role Mappings validation failed: %v, expected err count %d, got %d, for config %#v", errors, tc.ErrCount, len(errors), m)
		}
	}
}

func TestValidateSecurityGroupRuleDescription(t *testing.T) {
	validDescriptions := []string{
		"testrule",
		"testRule",
		"testRule 123",
		`testRule 123 ._-:/()#,@[]+=;{}!$*`,
	}
	for _, v := range validDescriptions {
		_, errors := validateSecurityGroupRuleDescription(v, "description")
		if len(errors) != 0 {
			t.Fatalf("%q should be a valid security group rule description: %q", v, errors)
		}
	}

	invalidDescriptions := []string{
		"`",
		"%%",
	}
	for _, v := range invalidDescriptions {
		_, errors := validateSecurityGroupRuleDescription(v, "description")
		if len(errors) == 0 {
			t.Fatalf("%q should be an invalid security group rule description", v)
		}
	}
}

func TestValidateCognitoRoles(t *testing.T) {
	validValues := []map[string]interface{}{
		{"authenticated": "hoge"},
		{"unauthenticated": "hoge"},
		{"authenticated": "hoge", "unauthenticated": "hoge"},
	}

	for _, s := range validValues {
		errors := validateCognitoRoles(s, "roles")
		if len(errors) > 0 {
			t.Fatalf("%q should be a valid Cognito Roles: %v", s, errors)
		}
	}

	invalidValues := []map[string]interface{}{
		{},
		{"invalid": "hoge"},
	}

	for _, s := range invalidValues {
		errors := validateCognitoRoles(s, "roles")
		if len(errors) == 0 {
			t.Fatalf("%q should not be a valid Cognito Roles: %v", s, errors)
		}
	}
}

func TestValidateKmsKey(t *testing.T) {
	cases := []struct {
		Value    string
		ErrCount int
	}{
		{
			Value:    "arbitrary-uuid-1234",
			ErrCount: 0,
		},
		{
			Value:    "arn:aws:kms:us-west-2:111122223333:key/arbitrary-uuid-1234",
			ErrCount: 0,
		},
		{
			Value:    "alias/arbitrary-key",
			ErrCount: 0,
		},
		{
			Value:    "alias/arbitrary/key",
			ErrCount: 0,
		},
		{
			Value:    "arn:aws:kms:us-west-2:111122223333:alias/arbitrary-key",
			ErrCount: 0,
		},
		{
			Value:    "arn:aws:kms:us-west-2:111122223333:alias/arbitrary/key",
			ErrCount: 0,
		},
		{
			Value:    "$%wrongkey",
			ErrCount: 1,
		},
		{
			Value:    "arn:aws:lamda:foo:bar:key/xyz",
			ErrCount: 1,
		},
	}

	for _, tc := range cases {
		_, errors := validateKmsKey(tc.Value, "key_id")
		if len(errors) != tc.ErrCount {
			t.Fatalf("%q validation failed: %v", tc.Value, errors)
		}
	}
}

func TestValidateCognitoUserPoolReplyEmailAddress(t *testing.T) {
	validTypes := []string{
		"foo@gmail.com",
		"foo@bar",
		"foo bar@gmail.com",
		"foo+bar.baz@gmail.com",
	}
	for _, v := range validTypes {
		_, errors := validateCognitoUserPoolReplyEmailAddress(v, "name")
		if len(errors) != 0 {
			t.Fatalf("%q should be a valid Cognito User Pool Reply Email Address: %q", v, errors)
		}
	}

	invalidTypes := []string{
		"foo",
		"@bar.baz",
	}
	for _, v := range invalidTypes {
		_, errors := validateCognitoUserPoolReplyEmailAddress(v, "name")
		if len(errors) == 0 {
			t.Fatalf("%q should be an invalid Cognito User Pool Reply Email Address", v)
		}
	}
}

func TestResourceAWSElastiCacheReplicationGroupAuthTokenValidation(t *testing.T) {
	cases := []struct {
		Value    string
		ErrCount int
	}{
		{
			Value:    "this-is-valid!#%()^",
			ErrCount: 0,
		},
		{
			Value:    "this-is-not",
			ErrCount: 1,
		},
		{
			Value:    "this-is-not-valid\"",
			ErrCount: 1,
		},
		{
			Value:    "this-is-not-valid@",
			ErrCount: 1,
		},
		{
			Value:    "this-is-not-valid/",
			ErrCount: 1,
		},
		{
			Value:    randomString(129),
			ErrCount: 1,
		},
	}

	for _, tc := range cases {
		_, errors := validateAwsElastiCacheReplicationGroupAuthToken(tc.Value, "aws_elasticache_replication_group_auth_token")

		if len(errors) != tc.ErrCount {
			t.Fatalf("Expected the ElastiCache Replication Group AuthToken to trigger a validation error")
		}
	}
}

func TestValidateCognitoUserPoolDomain(t *testing.T) {
	validTypes := []string{
		"valid-domain",
		"validdomain",
		"val1d-d0main",
	}
	for _, v := range validTypes {
		_, errors := validateCognitoUserPoolDomain(v, "name")
		if len(errors) != 0 {
			t.Fatalf("%q should be a valid Cognito User Pool Domain: %q", v, errors)
		}
	}

	invalidTypes := []string{
		"UpperCase",
		"-invalid",
		"invalid-",
		strings.Repeat("i", 64), // > 63
	}
	for _, v := range invalidTypes {
		_, errors := validateCognitoUserPoolDomain(v, "name")
		if len(errors) == 0 {
			t.Fatalf("%q should be an invalid Cognito User Pool Domain", v)
		}
	}
}

func TestValidateCognitoUserGroupName(t *testing.T) {
	validValues := []string{
		"foo",
		"7346241598935552",
		"foo_bar",
		"foo:bar",
		"foo/bar",
		"foo-bar",
		"$foobar",
		strings.Repeat("W", 128),
	}

	for _, s := range validValues {
		_, errors := validateCognitoUserGroupName(s, "name")
		if len(errors) > 0 {
			t.Fatalf("%q should be a valid Cognito User Pool Group Name: %v", s, errors)
		}
	}

	invalidValues := []string{
		"",
		strings.Repeat("W", 129), // > 128
	}

	for _, s := range invalidValues {
		_, errors := validateCognitoUserGroupName(s, "name")
		if len(errors) == 0 {
			t.Fatalf("%q should not be a valid Cognito User Pool Group Name: %v", s, errors)
		}
	}
}

func TestValidateCognitoUserPoolId(t *testing.T) {
	validValues := []string{
		"eu-west-1_Foo123",
		"ap-southeast-2_BaRBaz987",
	}

	for _, s := range validValues {
		_, errors := validateCognitoUserPoolId(s, "user_pool_id")
		if len(errors) > 0 {
			t.Fatalf("%q should be a valid Cognito User Pool Id: %v", s, errors)
		}
	}

	invalidValues := []string{
		"",
		"foo",
		"us-east-1-Foo123",
		"eu-central-2_Bar+4",
	}

	for _, s := range invalidValues {
		_, errors := validateCognitoUserPoolId(s, "user_pool_id")
		if len(errors) == 0 {
			t.Fatalf("%q should not be a valid Cognito User Pool Id: %v", s, errors)
		}
	}
}

func TestValidateVpnGatewayAmazonSideAsn(t *testing.T) {
	validAsns := []string{
		"7224",
		"9059",
		"10124",
		"17493",
		"64512",
		"64513",
		"65533",
		"65534",
		"4200000000",
		"4200000001",
		"4294967293",
		"4294967294",
	}
	for _, v := range validAsns {
		_, errors := validateVpnGatewayAmazonSideAsn(v, "amazon_side_asn")
		if len(errors) != 0 {
			t.Fatalf("%q should be a valid ASN: %q", v, errors)
		}
	}

	invalidAsns := []string{
		"1",
		"ABCDEFG",
		"",
		"7225",
		"9058",
		"10125",
		"17492",
		"64511",
		"65535",
		"4199999999",
		"4294967295",
		"9999999999",
	}
	for _, v := range invalidAsns {
		_, errors := validateVpnGatewayAmazonSideAsn(v, "amazon_side_asn")
		if len(errors) == 0 {
			t.Fatalf("%q should be an invalid ASN", v)
		}
	}
}

func TestValidateDxGatewayAmazonSideAsn(t *testing.T) {
	validAsns := []string{
		"64512",
		"64513",
		"65533",
		"65534",
		"4200000000",
		"4200000001",
		"4294967293",
		"4294967294",
	}
	for _, v := range validAsns {
		_, errors := validateDxGatewayAmazonSideAsn(v, "amazon_side_asn")
		if len(errors) != 0 {
			t.Fatalf("%q should be a valid ASN: %q", v, errors)
		}
	}

	invalidAsns := []string{
		"1",
		"ABCDEFG",
		"",
		"7224",
		"9059",
		"10124",
		"17493",
		"64511",
		"65535",
		"4199999999",
		"4294967295",
		"9999999999",
	}
	for _, v := range invalidAsns {
		_, errors := validateDxGatewayAmazonSideAsn(v, "amazon_side_asn")
		if len(errors) == 0 {
			t.Fatalf("%q should be an invalid ASN", v)
		}
	}
}

func TestValidateLaunchTemplateName(t *testing.T) {
	validNames := []string{
		"fooBAR123",
		"(./_)",
	}
	for _, v := range validNames {
		_, errors := validateLaunchTemplateName(v, "name")
		if len(errors) != 0 {
			t.Fatalf("%q should be a valid Launch Template name: %q", v, errors)
		}
	}

	invalidNames := []string{
		"tf",
		strings.Repeat("W", 126), // > 125
		"invalid*",
		"invalid\name",
		"inavalid&",
		"invalid+",
		"invalid!",
		"invalid:",
		"invalid;",
	}
	for _, v := range invalidNames {
		_, errors := validateLaunchTemplateName(v, "name")
		if len(errors) == 0 {
			t.Fatalf("%q should be an invalid Launch Template name: %q", v, errors)
		}
	}

	invalidNamePrefixes := []string{
		strings.Repeat("W", 100), // > 99
	}
	for _, v := range invalidNamePrefixes {
		_, errors := validateLaunchTemplateName(v, "name_prefix")
		if len(errors) == 0 {
			t.Fatalf("%q should be an invalid Launch Template name prefix: %q", v, errors)
		}
	}
}

func TestValidateLaunchTemplateId(t *testing.T) {
	validIds := []string{
		"lt-foobar123456",
	}
	for _, v := range validIds {
		_, errors := validateLaunchTemplateId(v, "id")
		if len(errors) != 0 {
			t.Fatalf("%q should be a valid Launch Template id: %q", v, errors)
		}
	}

	invalidIds := []string{
		strings.Repeat("W", 256),
		"invalid-foobar123456",
		"lt_foobar123456",
	}
	for _, v := range invalidIds {
		_, errors := validateLaunchTemplateId(v, "id")
		if len(errors) == 0 {
			t.Fatalf("%q should be an invalid Launch Template id: %q", v, errors)
		}
	}
}

func TestValidateNeptuneParamGroupName(t *testing.T) {
	cases := []struct {
		Value    string
		ErrCount int
	}{
		{
			Value:    "tEsting123",
			ErrCount: 1,
		},
		{
			Value:    "testing123!",
			ErrCount: 1,
		},
		{
			Value:    "1testing123",
			ErrCount: 1,
		},
		{
			Value:    "testing--123",
			ErrCount: 1,
		},
		{
			Value:    "testing_123",
			ErrCount: 1,
		},
		{
			Value:    "testing123-",
			ErrCount: 1,
		},
		{
			Value:    randomString(256),
			ErrCount: 1,
		},
	}

	for _, tc := range cases {
		_, errors := validateNeptuneParamGroupName(tc.Value, "aws_neptune_cluster_parameter_group_name")

		if len(errors) != tc.ErrCount {
			t.Fatalf("Expected the Neptune Parameter Group Name to trigger a validation error for %q", tc.Value)
		}
	}
}

func TestValidateNeptuneParamGroupNamePrefix(t *testing.T) {
	cases := []struct {
		Value    string
		ErrCount int
	}{
		{
			Value:    "tEsting123",
			ErrCount: 1,
		},
		{
			Value:    "testing123!",
			ErrCount: 1,
		},
		{
			Value:    "1testing123",
			ErrCount: 1,
		},
		{
			Value:    "testing--123",
			ErrCount: 1,
		},
		{
			Value:    "testing_123",
			ErrCount: 1,
		},
		{
			Value:    randomString(256),
			ErrCount: 1,
		},
	}

	for _, tc := range cases {
		_, errors := validateNeptuneParamGroupNamePrefix(tc.Value, "aws_neptune_cluster_parameter_group_name")

		if len(errors) != tc.ErrCount {
			t.Fatalf("Expected the Neptune Parameter Group Name to trigger a validation error for %q", tc.Value)
		}
	}
}

func TestValidateCloudFrontPublicKeyName(t *testing.T) {
	cases := []struct {
		Value    string
		ErrCount int
	}{
		{
			Value:    "testing123!",
			ErrCount: 1,
		},
		{
			Value:    "testing 123",
			ErrCount: 1,
		},
		{
			Value:    randomString(129),
			ErrCount: 1,
		},
	}

	for _, tc := range cases {
		_, errors := validateCloudFrontPublicKeyName(tc.Value, "aws_cloudfront_public_key")

		if len(errors) != tc.ErrCount {
			t.Fatalf("Expected the CloudFront PublicKey Name to trigger a validation error for %q", tc.Value)
		}
	}
}

func TestValidateCloudFrontPublicKeyNamePrefix(t *testing.T) {
	cases := []struct {
		Value    string
		ErrCount int
	}{
		{
			Value:    "testing123!",
			ErrCount: 1,
		},
		{
			Value:    "testing 123",
			ErrCount: 1,
		},
		{
			Value:    randomString(128),
			ErrCount: 1,
		},
	}

	for _, tc := range cases {
		_, errors := validateCloudFrontPublicKeyNamePrefix(tc.Value, "aws_cloudfront_public_key")

		if len(errors) != tc.ErrCount {
			t.Fatalf("Expected the CloudFront PublicKey Name to trigger a validation error for %q", tc.Value)
		}
	}
}

func TestValidateDxConnectionBandWidth(t *testing.T) {
	validBandwidths := []string{
		"1Gbps",
		"10Gbps",
		"50Mbps",
		"100Mbps",
		"200Mbps",
		"300Mbps",
		"400Mbps",
		"500Mbps",
	}
	for _, v := range validBandwidths {
		_, errors := validateDxConnectionBandWidth()(v, "bandwidth")
		if len(errors) != 0 {
			t.Fatalf("%q should be a valid bandwidth: %q", v, errors)
		}
	}

	invalidBandwidths := []string{
		"1Tbps",
		"100Gbps",
		"10GBpS",
		"42Mbps",
		"0",
		"???",
		"a lot",
	}
	for _, v := range invalidBandwidths {
		_, errors := validateDxConnectionBandWidth()(v, "bandwidth")
		if len(errors) == 0 {
			t.Fatalf("%q should be an invalid bandwidth", v)
		}
	}
}<|MERGE_RESOLUTION|>--- conflicted
+++ resolved
@@ -557,27 +557,6 @@
 	}
 }
 
-<<<<<<< HEAD
-func TestValidateIntegerInRange(t *testing.T) {
-	validIntegers := []int{-259, 0, 1, 5, 999}
-	min := -259
-	max := 999
-	for _, v := range validIntegers {
-		_, errors := validateIntegerInRange(min, max)(v, "name")
-		if len(errors) != 0 {
-			t.Fatalf("%q should be an integer in range (%d, %d): %q", v, min, max, errors)
-		}
-	}
-
-	invalidIntegers := []int{-260, -99999, 1000, 25678}
-	for _, v := range invalidIntegers {
-		_, errors := validateIntegerInRange(min, max)(v, "name")
-		if len(errors) == 0 {
-			t.Fatalf("%q should be an integer outside range (%d, %d)", v, min, max)
-		}
-	}
-}
-
 func TestValidateIntegerInSlice(t *testing.T) {
 	cases := []struct {
 		val         interface{}
@@ -628,8 +607,6 @@
 	}
 }
 
-=======
->>>>>>> 72e8bb4f
 func TestResourceAWSElastiCacheClusterIdValidation(t *testing.T) {
 	cases := []struct {
 		Value    string
