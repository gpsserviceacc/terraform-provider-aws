--- conflicted
+++ resolved
@@ -522,13 +522,8 @@
 						"aws_instance.foo", "ebs_block_device.2634515331.volume_id", regexp.MustCompile("vol-[a-z0-9]+")),
 					resource.TestCheckResourceAttr(
 						"aws_instance.foo", "ebs_block_device.2634515331.encrypted", "true"),
-<<<<<<< HEAD
 					resource.TestMatchResourceAttr(
 						"aws_instance.foo", "ebs_block_device.2634515331.kms_key_id", regexp.MustCompile("^arn:aws[\\w-]*:kms:us-west-2:[0-9]{12}:key/[0-9a-f]{8}-[0-9a-f]{4}-[0-9a-f]{4}-[0-9a-f]{4}-[0-9a-f]{12}")),
-=======
-					resource.TestCheckResourceAttrSet(
-						"aws_instance.foo", "ebs_block_device.2634515331.kms_key_id"),
->>>>>>> 1f29fb5e
 					resource.TestCheckResourceAttr(
 						"aws_instance.foo", "ebs_block_device.2634515331.volume_size", "12"),
 					resource.TestCheckResourceAttr(
@@ -2501,13 +2496,6 @@
 `
 
 const testAccInstanceConfigBlockDevices = `
-<<<<<<< HEAD
-resource "aws_kms_key" "foo" {
-	description = "Dummy key for terraform test"
-	deletion_window_in_days = 7
-}
-
-=======
 resource "aws_vpc" "foo" {
   cidr_block = "10.1.0.0/16"
 
@@ -2528,7 +2516,6 @@
 
 resource "aws_kms_key" "foo" {}
 
->>>>>>> 1f29fb5e
 resource "aws_instance" "foo" {
 	# us-west-2
 	ami       = "ami-55a7ea65"
@@ -2560,13 +2547,8 @@
 	ebs_block_device {
 		device_name = "/dev/sdd"
 		volume_size = 12
-<<<<<<< HEAD
-		encrypted = true
-		kms_key_id = "${aws_kms_key.foo.arn}"
-=======
 		encrypted   = true
         kms_key_id  = "${aws_kms_key.foo.arn}"
->>>>>>> 1f29fb5e
 	}
 
 	ephemeral_block_device {
