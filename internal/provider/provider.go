package provider

import (
	"context"
	"fmt"
	"log"
	"os"
	"regexp"
	"time"

	"github.com/aws/aws-sdk-go-v2/feature/ec2/imds"
	awsbase "github.com/hashicorp/aws-sdk-go-base/v2"
	"github.com/hashicorp/terraform-plugin-sdk/v2/diag"
	"github.com/hashicorp/terraform-plugin-sdk/v2/helper/schema"
	"github.com/hashicorp/terraform-plugin-sdk/v2/helper/validation"
	"github.com/hashicorp/terraform-provider-aws/internal/conns"
	"github.com/hashicorp/terraform-provider-aws/internal/experimental/nullable"
	"github.com/hashicorp/terraform-provider-aws/internal/flex"
	"github.com/hashicorp/terraform-provider-aws/internal/intf"
	"github.com/hashicorp/terraform-provider-aws/internal/service/accessanalyzer"
	"github.com/hashicorp/terraform-provider-aws/internal/service/account"
	"github.com/hashicorp/terraform-provider-aws/internal/service/acm"
	"github.com/hashicorp/terraform-provider-aws/internal/service/acmpca"
	"github.com/hashicorp/terraform-provider-aws/internal/service/amp"
	"github.com/hashicorp/terraform-provider-aws/internal/service/amplify"
	"github.com/hashicorp/terraform-provider-aws/internal/service/apigateway"
	"github.com/hashicorp/terraform-provider-aws/internal/service/apigatewayv2"
	"github.com/hashicorp/terraform-provider-aws/internal/service/appautoscaling"
	"github.com/hashicorp/terraform-provider-aws/internal/service/appconfig"
	"github.com/hashicorp/terraform-provider-aws/internal/service/appflow"
	"github.com/hashicorp/terraform-provider-aws/internal/service/appintegrations"
	"github.com/hashicorp/terraform-provider-aws/internal/service/applicationinsights"
	"github.com/hashicorp/terraform-provider-aws/internal/service/appmesh"
	"github.com/hashicorp/terraform-provider-aws/internal/service/apprunner"
	"github.com/hashicorp/terraform-provider-aws/internal/service/appstream"
	"github.com/hashicorp/terraform-provider-aws/internal/service/appsync"
	"github.com/hashicorp/terraform-provider-aws/internal/service/athena"
	"github.com/hashicorp/terraform-provider-aws/internal/service/autoscaling"
	"github.com/hashicorp/terraform-provider-aws/internal/service/autoscalingplans"
	"github.com/hashicorp/terraform-provider-aws/internal/service/backup"
	"github.com/hashicorp/terraform-provider-aws/internal/service/batch"
	"github.com/hashicorp/terraform-provider-aws/internal/service/budgets"
	"github.com/hashicorp/terraform-provider-aws/internal/service/ce"
	"github.com/hashicorp/terraform-provider-aws/internal/service/chime"
	"github.com/hashicorp/terraform-provider-aws/internal/service/cloud9"
	"github.com/hashicorp/terraform-provider-aws/internal/service/cloudcontrol"
	"github.com/hashicorp/terraform-provider-aws/internal/service/cloudformation"
	"github.com/hashicorp/terraform-provider-aws/internal/service/cloudfront"
	"github.com/hashicorp/terraform-provider-aws/internal/service/cloudhsmv2"
	"github.com/hashicorp/terraform-provider-aws/internal/service/cloudsearch"
	"github.com/hashicorp/terraform-provider-aws/internal/service/cloudtrail"
	"github.com/hashicorp/terraform-provider-aws/internal/service/cloudwatch"
	"github.com/hashicorp/terraform-provider-aws/internal/service/codeartifact"
	"github.com/hashicorp/terraform-provider-aws/internal/service/codebuild"
	"github.com/hashicorp/terraform-provider-aws/internal/service/codecommit"
	"github.com/hashicorp/terraform-provider-aws/internal/service/codepipeline"
	"github.com/hashicorp/terraform-provider-aws/internal/service/codestarconnections"
	"github.com/hashicorp/terraform-provider-aws/internal/service/codestarnotifications"
	"github.com/hashicorp/terraform-provider-aws/internal/service/cognitoidentity"
	"github.com/hashicorp/terraform-provider-aws/internal/service/cognitoidp"
	"github.com/hashicorp/terraform-provider-aws/internal/service/comprehend"
	"github.com/hashicorp/terraform-provider-aws/internal/service/configservice"
	"github.com/hashicorp/terraform-provider-aws/internal/service/connect"
	"github.com/hashicorp/terraform-provider-aws/internal/service/cur"
	"github.com/hashicorp/terraform-provider-aws/internal/service/dataexchange"
	"github.com/hashicorp/terraform-provider-aws/internal/service/datapipeline"
	"github.com/hashicorp/terraform-provider-aws/internal/service/datasync"
	"github.com/hashicorp/terraform-provider-aws/internal/service/dax"
	"github.com/hashicorp/terraform-provider-aws/internal/service/deploy"
	"github.com/hashicorp/terraform-provider-aws/internal/service/detective"
	"github.com/hashicorp/terraform-provider-aws/internal/service/devicefarm"
	"github.com/hashicorp/terraform-provider-aws/internal/service/directconnect"
	"github.com/hashicorp/terraform-provider-aws/internal/service/dlm"
	"github.com/hashicorp/terraform-provider-aws/internal/service/dms"
	"github.com/hashicorp/terraform-provider-aws/internal/service/docdb"
	"github.com/hashicorp/terraform-provider-aws/internal/service/ds"
	"github.com/hashicorp/terraform-provider-aws/internal/service/dynamodb"
	"github.com/hashicorp/terraform-provider-aws/internal/service/ec2"
	"github.com/hashicorp/terraform-provider-aws/internal/service/ecr"
	"github.com/hashicorp/terraform-provider-aws/internal/service/ecrpublic"
	"github.com/hashicorp/terraform-provider-aws/internal/service/ecs"
	"github.com/hashicorp/terraform-provider-aws/internal/service/efs"
	"github.com/hashicorp/terraform-provider-aws/internal/service/eks"
	"github.com/hashicorp/terraform-provider-aws/internal/service/elasticache"
	"github.com/hashicorp/terraform-provider-aws/internal/service/elasticbeanstalk"
	"github.com/hashicorp/terraform-provider-aws/internal/service/elasticsearch"
	"github.com/hashicorp/terraform-provider-aws/internal/service/elastictranscoder"
	"github.com/hashicorp/terraform-provider-aws/internal/service/elb"
	"github.com/hashicorp/terraform-provider-aws/internal/service/elbv2"
	"github.com/hashicorp/terraform-provider-aws/internal/service/emr"
	"github.com/hashicorp/terraform-provider-aws/internal/service/emrcontainers"
	"github.com/hashicorp/terraform-provider-aws/internal/service/emrserverless"
	"github.com/hashicorp/terraform-provider-aws/internal/service/events"
	"github.com/hashicorp/terraform-provider-aws/internal/service/firehose"
	"github.com/hashicorp/terraform-provider-aws/internal/service/fis"
	"github.com/hashicorp/terraform-provider-aws/internal/service/fms"
	"github.com/hashicorp/terraform-provider-aws/internal/service/fsx"
	"github.com/hashicorp/terraform-provider-aws/internal/service/gamelift"
	"github.com/hashicorp/terraform-provider-aws/internal/service/glacier"
	"github.com/hashicorp/terraform-provider-aws/internal/service/globalaccelerator"
	"github.com/hashicorp/terraform-provider-aws/internal/service/glue"
	"github.com/hashicorp/terraform-provider-aws/internal/service/grafana"
	"github.com/hashicorp/terraform-provider-aws/internal/service/guardduty"
	"github.com/hashicorp/terraform-provider-aws/internal/service/iam"
	"github.com/hashicorp/terraform-provider-aws/internal/service/identitystore"
	"github.com/hashicorp/terraform-provider-aws/internal/service/imagebuilder"
	"github.com/hashicorp/terraform-provider-aws/internal/service/inspector"
	"github.com/hashicorp/terraform-provider-aws/internal/service/iot"
	"github.com/hashicorp/terraform-provider-aws/internal/service/kafka"
	"github.com/hashicorp/terraform-provider-aws/internal/service/kafkaconnect"
	"github.com/hashicorp/terraform-provider-aws/internal/service/kendra"
	"github.com/hashicorp/terraform-provider-aws/internal/service/keyspaces"
	"github.com/hashicorp/terraform-provider-aws/internal/service/kinesis"
	"github.com/hashicorp/terraform-provider-aws/internal/service/kinesisanalytics"
	"github.com/hashicorp/terraform-provider-aws/internal/service/kinesisanalyticsv2"
	"github.com/hashicorp/terraform-provider-aws/internal/service/kinesisvideo"
	"github.com/hashicorp/terraform-provider-aws/internal/service/kms"
	"github.com/hashicorp/terraform-provider-aws/internal/service/lakeformation"
	"github.com/hashicorp/terraform-provider-aws/internal/service/lambda"
	"github.com/hashicorp/terraform-provider-aws/internal/service/lexmodels"
	"github.com/hashicorp/terraform-provider-aws/internal/service/licensemanager"
	"github.com/hashicorp/terraform-provider-aws/internal/service/lightsail"
	"github.com/hashicorp/terraform-provider-aws/internal/service/location"
	"github.com/hashicorp/terraform-provider-aws/internal/service/logs"
	"github.com/hashicorp/terraform-provider-aws/internal/service/macie"
	"github.com/hashicorp/terraform-provider-aws/internal/service/macie2"
	"github.com/hashicorp/terraform-provider-aws/internal/service/mediaconvert"
	"github.com/hashicorp/terraform-provider-aws/internal/service/medialive"
	"github.com/hashicorp/terraform-provider-aws/internal/service/mediapackage"
	"github.com/hashicorp/terraform-provider-aws/internal/service/mediastore"
	"github.com/hashicorp/terraform-provider-aws/internal/service/memorydb"
	"github.com/hashicorp/terraform-provider-aws/internal/service/meta"
	"github.com/hashicorp/terraform-provider-aws/internal/service/mq"
	"github.com/hashicorp/terraform-provider-aws/internal/service/mwaa"
	"github.com/hashicorp/terraform-provider-aws/internal/service/neptune"
	"github.com/hashicorp/terraform-provider-aws/internal/service/networkfirewall"
	"github.com/hashicorp/terraform-provider-aws/internal/service/networkmanager"
	"github.com/hashicorp/terraform-provider-aws/internal/service/opensearch"
	"github.com/hashicorp/terraform-provider-aws/internal/service/opsworks"
	"github.com/hashicorp/terraform-provider-aws/internal/service/organizations"
	"github.com/hashicorp/terraform-provider-aws/internal/service/outposts"
	"github.com/hashicorp/terraform-provider-aws/internal/service/pinpoint"
	"github.com/hashicorp/terraform-provider-aws/internal/service/pricing"
	"github.com/hashicorp/terraform-provider-aws/internal/service/qldb"
	"github.com/hashicorp/terraform-provider-aws/internal/service/quicksight"
	"github.com/hashicorp/terraform-provider-aws/internal/service/ram"
	"github.com/hashicorp/terraform-provider-aws/internal/service/rds"
	"github.com/hashicorp/terraform-provider-aws/internal/service/redshift"
	"github.com/hashicorp/terraform-provider-aws/internal/service/redshiftdata"
	"github.com/hashicorp/terraform-provider-aws/internal/service/redshiftserverless"
	"github.com/hashicorp/terraform-provider-aws/internal/service/resourcegroups"
	"github.com/hashicorp/terraform-provider-aws/internal/service/resourcegroupstaggingapi"
	"github.com/hashicorp/terraform-provider-aws/internal/service/rolesanywhere"
	"github.com/hashicorp/terraform-provider-aws/internal/service/route53"
	"github.com/hashicorp/terraform-provider-aws/internal/service/route53domains"
	"github.com/hashicorp/terraform-provider-aws/internal/service/route53recoverycontrolconfig"
	"github.com/hashicorp/terraform-provider-aws/internal/service/route53recoveryreadiness"
	"github.com/hashicorp/terraform-provider-aws/internal/service/route53resolver"
	"github.com/hashicorp/terraform-provider-aws/internal/service/rum"
	"github.com/hashicorp/terraform-provider-aws/internal/service/s3"
	"github.com/hashicorp/terraform-provider-aws/internal/service/s3control"
	"github.com/hashicorp/terraform-provider-aws/internal/service/s3outposts"
	"github.com/hashicorp/terraform-provider-aws/internal/service/sagemaker"
	"github.com/hashicorp/terraform-provider-aws/internal/service/schemas"
	"github.com/hashicorp/terraform-provider-aws/internal/service/secretsmanager"
	"github.com/hashicorp/terraform-provider-aws/internal/service/securityhub"
	"github.com/hashicorp/terraform-provider-aws/internal/service/serverlessrepo"
	"github.com/hashicorp/terraform-provider-aws/internal/service/servicecatalog"
	"github.com/hashicorp/terraform-provider-aws/internal/service/servicediscovery"
	"github.com/hashicorp/terraform-provider-aws/internal/service/servicequotas"
	"github.com/hashicorp/terraform-provider-aws/internal/service/ses"
	"github.com/hashicorp/terraform-provider-aws/internal/service/sfn"
	"github.com/hashicorp/terraform-provider-aws/internal/service/shield"
	"github.com/hashicorp/terraform-provider-aws/internal/service/signer"
	"github.com/hashicorp/terraform-provider-aws/internal/service/simpledb"
	"github.com/hashicorp/terraform-provider-aws/internal/service/sns"
	"github.com/hashicorp/terraform-provider-aws/internal/service/sqs"
	"github.com/hashicorp/terraform-provider-aws/internal/service/ssm"
	"github.com/hashicorp/terraform-provider-aws/internal/service/ssoadmin"
	"github.com/hashicorp/terraform-provider-aws/internal/service/storagegateway"
	"github.com/hashicorp/terraform-provider-aws/internal/service/sts"
	"github.com/hashicorp/terraform-provider-aws/internal/service/swf"
	"github.com/hashicorp/terraform-provider-aws/internal/service/synthetics"
	"github.com/hashicorp/terraform-provider-aws/internal/service/timestreamwrite"
	"github.com/hashicorp/terraform-provider-aws/internal/service/transcribe"
	"github.com/hashicorp/terraform-provider-aws/internal/service/transfer"
	"github.com/hashicorp/terraform-provider-aws/internal/service/waf"
	"github.com/hashicorp/terraform-provider-aws/internal/service/wafregional"
	"github.com/hashicorp/terraform-provider-aws/internal/service/wafv2"
	"github.com/hashicorp/terraform-provider-aws/internal/service/worklink"
	"github.com/hashicorp/terraform-provider-aws/internal/service/workspaces"
	"github.com/hashicorp/terraform-provider-aws/internal/service/xray"
	tftags "github.com/hashicorp/terraform-provider-aws/internal/tags"
	"github.com/hashicorp/terraform-provider-aws/internal/verify"
	"github.com/hashicorp/terraform-provider-aws/names"
)

// New returns a new, initialized Terraform Plugin SDK v2-style provider instance.
// The provider instance is fully configured once the `ConfigureContextFunc` has been called.
func New(_ context.Context) (*schema.Provider, error) {
	provider := &schema.Provider{
		// This schema must match exactly the Terraform Protocol v6 (Terraform Plugin Framework) provider's schema.
		// Notably the attributes can have no Default values.
		Schema: map[string]*schema.Schema{
			"access_key": {
				Type:     schema.TypeString,
				Optional: true,
				Description: "The access key for API operations. You can retrieve this\n" +
					"from the 'Security & Credentials' section of the AWS console.",
			},
			"allowed_account_ids": {
				Type:          schema.TypeSet,
				Elem:          &schema.Schema{Type: schema.TypeString},
				Optional:      true,
				ConflictsWith: []string{"forbidden_account_ids"},
				Set:           schema.HashString,
			},
			"assume_role":                   assumeRoleSchema(),
			"assume_role_with_web_identity": assumeRoleWithWebIdentitySchema(),
			"custom_ca_bundle": {
				Type:     schema.TypeString,
				Optional: true,
				Description: "File containing custom root and intermediate certificates. " +
					"Can also be configured using the `AWS_CA_BUNDLE` environment variable. " +
					"(Setting `ca_bundle` in the shared config file is not supported.)",
			},
			"default_tags": {
				Type:        schema.TypeList,
				Optional:    true,
				MaxItems:    1,
				Description: "Configuration block with settings to default resource tags across all resources.",
				Elem: &schema.Resource{
					Schema: map[string]*schema.Schema{
						"tags": {
							Type:        schema.TypeMap,
							Optional:    true,
							Elem:        &schema.Schema{Type: schema.TypeString},
							Description: "Resource tags to default across all resources",
						},
					},
				},
			},
			"ec2_metadata_service_endpoint": {
				Type:     schema.TypeString,
				Optional: true,
				Description: "Address of the EC2 metadata service endpoint to use. " +
					"Can also be configured using the `AWS_EC2_METADATA_SERVICE_ENDPOINT` environment variable.",
			},
			"ec2_metadata_service_endpoint_mode": {
				Type:     schema.TypeString,
				Optional: true,
				Description: "Protocol to use with EC2 metadata service endpoint." +
					"Valid values are `IPv4` and `IPv6`. Can also be configured using the `AWS_EC2_METADATA_SERVICE_ENDPOINT_MODE` environment variable.",
			},
			"endpoints": endpointsSchema(),
			"forbidden_account_ids": {
				Type:          schema.TypeSet,
				Elem:          &schema.Schema{Type: schema.TypeString},
				Optional:      true,
				ConflictsWith: []string{"allowed_account_ids"},
				Set:           schema.HashString,
			},
			"http_proxy": {
				Type:     schema.TypeString,
				Optional: true,
				Description: "The address of an HTTP proxy to use when accessing the AWS API. " +
					"Can also be configured using the `HTTP_PROXY` or `HTTPS_PROXY` environment variables.",
			},
			"ignore_tags": {
				Type:        schema.TypeList,
				Optional:    true,
				MaxItems:    1,
				Description: "Configuration block with settings to ignore resource tags across all resources.",
				Elem: &schema.Resource{
					Schema: map[string]*schema.Schema{
						"keys": {
							Type:        schema.TypeSet,
							Optional:    true,
							Elem:        &schema.Schema{Type: schema.TypeString},
							Set:         schema.HashString,
							Description: "Resource tag keys to ignore across all resources.",
						},
						"key_prefixes": {
							Type:        schema.TypeSet,
							Optional:    true,
							Elem:        &schema.Schema{Type: schema.TypeString},
							Set:         schema.HashString,
							Description: "Resource tag key prefixes to ignore across all resources.",
						},
					},
				},
			},
			"insecure": {
				Type:     schema.TypeBool,
				Optional: true,
				Description: "Explicitly allow the provider to perform \"insecure\" SSL requests. If omitted, " +
					"default value is `false`",
			},
			"max_retries": {
				Type:     schema.TypeInt,
				Optional: true,
				Description: "The maximum number of times an AWS API request is\n" +
					"being executed. If the API request still fails, an error is\n" +
					"thrown.",
			},
			"profile": {
				Type:     schema.TypeString,
				Optional: true,
				Description: "The profile for API operations. If not set, the default profile\n" +
					"created with `aws configure` will be used.",
			},
			"region": {
				Type:     schema.TypeString,
				Optional: true,
				Description: "The region where AWS operations will take place. Examples\n" +
					"are us-east-1, us-west-2, etc.", // lintignore:AWSAT003,
			},
			"s3_force_path_style": {
				Type:       schema.TypeBool,
				Optional:   true,
				Deprecated: "Use s3_use_path_style instead.",
				Description: "Set this to true to enable the request to use path-style addressing,\n" +
					"i.e., https://s3.amazonaws.com/BUCKET/KEY. By default, the S3 client will\n" +
					"use virtual hosted bucket addressing when possible\n" +
					"(https://BUCKET.s3.amazonaws.com/KEY). Specific to the Amazon S3 service.",
			},
			"s3_use_path_style": {
				Type:     schema.TypeBool,
				Optional: true,
				Description: "Set this to true to enable the request to use path-style addressing,\n" +
					"i.e., https://s3.amazonaws.com/BUCKET/KEY. By default, the S3 client will\n" +
					"use virtual hosted bucket addressing when possible\n" +
					"(https://BUCKET.s3.amazonaws.com/KEY). Specific to the Amazon S3 service.",
			},
			"secret_key": {
				Type:     schema.TypeString,
				Optional: true,
				Description: "The secret key for API operations. You can retrieve this\n" +
					"from the 'Security & Credentials' section of the AWS console.",
			},
			"shared_config_files": {
				Type:        schema.TypeList,
				Optional:    true,
				Description: "List of paths to shared config files. If not set, defaults to [~/.aws/config].",
				Elem:        &schema.Schema{Type: schema.TypeString},
			},
			"shared_credentials_file": {
				Type:          schema.TypeString,
				Optional:      true,
				Deprecated:    "Use shared_credentials_files instead.",
				ConflictsWith: []string{"shared_credentials_files"},
				Description:   "The path to the shared credentials file. If not set, defaults to ~/.aws/credentials.",
			},
			"shared_credentials_files": {
				Type:          schema.TypeList,
				Optional:      true,
				ConflictsWith: []string{"shared_credentials_file"},
				Description:   "List of paths to shared credentials files. If not set, defaults to [~/.aws/credentials].",
				Elem:          &schema.Schema{Type: schema.TypeString},
			},
			"skip_credentials_validation": {
				Type:     schema.TypeBool,
				Optional: true,
				Description: "Skip the credentials validation via STS API. " +
					"Used for AWS API implementations that do not have STS available/implemented.",
			},
			"skip_get_ec2_platforms": {
				Type:     schema.TypeBool,
				Optional: true,
				Description: "Skip getting the supported EC2 platforms. " +
					"Used by users that don't have ec2:DescribeAccountAttributes permissions.",
			},
			"skip_metadata_api_check": {
				Type:         nullable.TypeNullableBool,
				Optional:     true,
				ValidateFunc: nullable.ValidateTypeStringNullableBool,
				Description: "Skip the AWS Metadata API check. " +
					"Used for AWS API implementations that do not have a metadata api endpoint.",
			},
			"skip_region_validation": {
				Type:     schema.TypeBool,
				Optional: true,
				Description: "Skip static validation of region name. " +
					"Used by users of alternative AWS-like APIs or users w/ access to regions that are not public (yet).",
			},
			"skip_requesting_account_id": {
				Type:     schema.TypeBool,
				Optional: true,
				Description: "Skip requesting the account ID. " +
					"Used for AWS API implementations that do not have IAM/STS API and/or metadata API.",
			},
			"sts_region": {
				Type:     schema.TypeString,
				Optional: true,
				Description: "The region where AWS STS operations will take place. Examples\n" +
					"are us-east-1 and us-west-2.", // lintignore:AWSAT003,
			},
			"token": {
				Type:     schema.TypeString,
				Optional: true,
				Description: "session token. A session token is only required if you are\n" +
					"using temporary security credentials.",
			},
			"use_dualstack_endpoint": {
				Type:        schema.TypeBool,
				Optional:    true,
				Description: "Resolve an endpoint with DualStack capability",
			},
			"use_fips_endpoint": {
				Type:        schema.TypeBool,
				Optional:    true,
				Description: "Resolve an endpoint with FIPS capability",
			},
		},

		DataSourcesMap: map[string]*schema.Resource{
			"aws_acm_certificate": acm.DataSourceCertificate(),

			"aws_acmpca_certificate_authority": acmpca.DataSourceCertificateAuthority(),
			"aws_acmpca_certificate":           acmpca.DataSourceCertificate(),

			"aws_api_gateway_api_key":     apigateway.DataSourceAPIKey(),
			"aws_api_gateway_domain_name": apigateway.DataSourceDomainName(),
			"aws_api_gateway_export":      apigateway.DataSourceExport(),
			"aws_api_gateway_resource":    apigateway.DataSourceResource(),
			"aws_api_gateway_rest_api":    apigateway.DataSourceRestAPI(),
			"aws_api_gateway_sdk":         apigateway.DataSourceSdk(),
			"aws_api_gateway_vpc_link":    apigateway.DataSourceVPCLink(),

			"aws_apigatewayv2_api":    apigatewayv2.DataSourceAPI(),
			"aws_apigatewayv2_apis":   apigatewayv2.DataSourceAPIs(),
			"aws_apigatewayv2_export": apigatewayv2.DataSourceExport(),

			"aws_appmesh_mesh":            appmesh.DataSourceMesh(),
			"aws_appmesh_virtual_service": appmesh.DataSourceVirtualService(),

			"aws_autoscaling_group":    autoscaling.DataSourceGroup(),
			"aws_autoscaling_groups":   autoscaling.DataSourceGroups(),
			"aws_launch_configuration": autoscaling.DataSourceLaunchConfiguration(),

			"aws_backup_framework":   backup.DataSourceFramework(),
			"aws_backup_plan":        backup.DataSourcePlan(),
			"aws_backup_report_plan": backup.DataSourceReportPlan(),
			"aws_backup_selection":   backup.DataSourceSelection(),
			"aws_backup_vault":       backup.DataSourceVault(),

			"aws_batch_compute_environment": batch.DataSourceComputeEnvironment(),
			"aws_batch_job_queue":           batch.DataSourceJobQueue(),
			"aws_batch_scheduling_policy":   batch.DataSourceSchedulingPolicy(),

			"aws_ce_cost_category": ce.DataSourceCostCategory(),
			"aws_ce_tags":          ce.DataSourceTags(),

			"aws_cloudcontrolapi_resource": cloudcontrol.DataSourceResource(),

			"aws_cloudformation_export": cloudformation.DataSourceExport(),
			"aws_cloudformation_stack":  cloudformation.DataSourceStack(),
			"aws_cloudformation_type":   cloudformation.DataSourceType(),

			"aws_cloudfront_cache_policy":                   cloudfront.DataSourceCachePolicy(),
			"aws_cloudfront_distribution":                   cloudfront.DataSourceDistribution(),
			"aws_cloudfront_function":                       cloudfront.DataSourceFunction(),
			"aws_cloudfront_log_delivery_canonical_user_id": cloudfront.DataSourceLogDeliveryCanonicalUserID(),
			"aws_cloudfront_origin_access_identities":       cloudfront.DataSourceOriginAccessIdentities(),
			"aws_cloudfront_origin_access_identity":         cloudfront.DataSourceOriginAccessIdentity(),
			"aws_cloudfront_origin_request_policy":          cloudfront.DataSourceOriginRequestPolicy(),
			"aws_cloudfront_realtime_log_config":            cloudfront.DataSourceRealtimeLogConfig(),
			"aws_cloudfront_response_headers_policy":        cloudfront.DataSourceResponseHeadersPolicy(),

			"aws_cloudhsm_v2_cluster": cloudhsmv2.DataSourceCluster(),

			"aws_cloudtrail_service_account": cloudtrail.DataSourceServiceAccount(),

			"aws_cloudwatch_event_bus":        events.DataSourceBus(),
			"aws_cloudwatch_event_connection": events.DataSourceConnection(),
			"aws_cloudwatch_event_source":     events.DataSourceSource(),

			"aws_cloudwatch_log_group":  logs.DataSourceGroup(),
			"aws_cloudwatch_log_groups": logs.DataSourceGroups(),

			"aws_codeartifact_authorization_token": codeartifact.DataSourceAuthorizationToken(),
			"aws_codeartifact_repository_endpoint": codeartifact.DataSourceRepositoryEndpoint(),

			"aws_codecommit_approval_rule_template": codecommit.DataSourceApprovalRuleTemplate(),
			"aws_codecommit_repository":             codecommit.DataSourceRepository(),

			"aws_codestarconnections_connection": codestarconnections.DataSourceConnection(),

			"aws_cognito_user_pool_client":              cognitoidp.DataSourceUserPoolClient(),
			"aws_cognito_user_pool_clients":             cognitoidp.DataSourceUserPoolClients(),
			"aws_cognito_user_pool_signing_certificate": cognitoidp.DataSourceUserPoolSigningCertificate(),
			"aws_cognito_user_pools":                    cognitoidp.DataSourceUserPools(),

			"aws_connect_bot_association":             connect.DataSourceBotAssociation(),
			"aws_connect_contact_flow":                connect.DataSourceContactFlow(),
			"aws_connect_contact_flow_module":         connect.DataSourceContactFlowModule(),
			"aws_connect_hours_of_operation":          connect.DataSourceHoursOfOperation(),
			"aws_connect_instance":                    connect.DataSourceInstance(),
			"aws_connect_lambda_function_association": connect.DataSourceLambdaFunctionAssociation(),
			"aws_connect_prompt":                      connect.DataSourcePrompt(),
			"aws_connect_queue":                       connect.DataSourceQueue(),
			"aws_connect_quick_connect":               connect.DataSourceQuickConnect(),
			"aws_connect_routing_profile":             connect.DataSourceRoutingProfile(),
			"aws_connect_security_profile":            connect.DataSourceSecurityProfile(),
			"aws_connect_user_hierarchy_group":        connect.DataSourceUserHierarchyGroup(),
			"aws_connect_user_hierarchy_structure":    connect.DataSourceUserHierarchyStructure(),

			"aws_cur_report_definition": cur.DataSourceReportDefinition(),

			"aws_datapipeline_pipeline":            datapipeline.DataSourcePipeline(),
			"aws_datapipeline_pipeline_definition": datapipeline.DataSourcePipelineDefinition(),

			"aws_docdb_engine_version":        docdb.DataSourceEngineVersion(),
			"aws_docdb_orderable_db_instance": docdb.DataSourceOrderableDBInstance(),

			"aws_dx_connection": directconnect.DataSourceConnection(),
			"aws_dx_gateway":    directconnect.DataSourceGateway(),
			"aws_dx_location":   directconnect.DataSourceLocation(),
			"aws_dx_locations":  directconnect.DataSourceLocations(),

			"aws_directory_service_directory": ds.DataSourceDirectory(),

			"aws_dynamodb_table": dynamodb.DataSourceTable(),

			"aws_ami":                                        ec2.DataSourceAMI(),
			"aws_ami_ids":                                    ec2.DataSourceAMIIDs(),
			"aws_availability_zone":                          ec2.DataSourceAvailabilityZone(),
			"aws_availability_zones":                         ec2.DataSourceAvailabilityZones(),
			"aws_customer_gateway":                           ec2.DataSourceCustomerGateway(),
			"aws_ebs_default_kms_key":                        ec2.DataSourceEBSDefaultKMSKey(),
			"aws_ebs_encryption_by_default":                  ec2.DataSourceEBSEncryptionByDefault(),
			"aws_ebs_snapshot":                               ec2.DataSourceEBSSnapshot(),
			"aws_ebs_snapshot_ids":                           ec2.DataSourceEBSSnapshotIDs(),
			"aws_ebs_volume":                                 ec2.DataSourceEBSVolume(),
			"aws_ebs_volumes":                                ec2.DataSourceEBSVolumes(),
			"aws_ec2_client_vpn_endpoint":                    ec2.DataSourceClientVPNEndpoint(),
			"aws_ec2_coip_pool":                              ec2.DataSourceCoIPPool(),
			"aws_ec2_coip_pools":                             ec2.DataSourceCoIPPools(),
			"aws_ec2_host":                                   ec2.DataSourceHost(),
			"aws_ec2_instance_type_offering":                 ec2.DataSourceInstanceTypeOffering(),
			"aws_ec2_instance_type_offerings":                ec2.DataSourceInstanceTypeOfferings(),
			"aws_ec2_instance_type":                          ec2.DataSourceInstanceType(),
			"aws_ec2_instance_types":                         ec2.DataSourceInstanceTypes(),
			"aws_ec2_local_gateway_route_table":              ec2.DataSourceLocalGatewayRouteTable(),
			"aws_ec2_local_gateway_route_tables":             ec2.DataSourceLocalGatewayRouteTables(),
			"aws_ec2_local_gateway_virtual_interface":        ec2.DataSourceLocalGatewayVirtualInterface(),
			"aws_ec2_local_gateway_virtual_interface_group":  ec2.DataSourceLocalGatewayVirtualInterfaceGroup(),
			"aws_ec2_local_gateway_virtual_interface_groups": ec2.DataSourceLocalGatewayVirtualInterfaceGroups(),
			"aws_ec2_local_gateway":                          ec2.DataSourceLocalGateway(),
			"aws_ec2_local_gateways":                         ec2.DataSourceLocalGateways(),
			"aws_ec2_managed_prefix_list":                    ec2.DataSourceManagedPrefixList(),
			"aws_ec2_managed_prefix_lists":                   ec2.DataSourceManagedPrefixLists(),
			"aws_ec2_network_insights_analysis":              ec2.DataSourceNetworkInsightsAnalysis(),
			"aws_ec2_network_insights_path":                  ec2.DataSourceNetworkInsightsPath(),
			"aws_ec2_serial_console_access":                  ec2.DataSourceSerialConsoleAccess(),
			"aws_ec2_spot_price":                             ec2.DataSourceSpotPrice(),
			"aws_ec2_transit_gateway":                        ec2.DataSourceTransitGateway(),
			"aws_ec2_transit_gateway_attachment":             ec2.DataSourceTransitGatewayAttachment(),
			"aws_ec2_transit_gateway_connect":                ec2.DataSourceTransitGatewayConnect(),
			"aws_ec2_transit_gateway_connect_peer":           ec2.DataSourceTransitGatewayConnectPeer(),
			"aws_ec2_transit_gateway_dx_gateway_attachment":  ec2.DataSourceTransitGatewayDxGatewayAttachment(),
			"aws_ec2_transit_gateway_multicast_domain":       ec2.DataSourceTransitGatewayMulticastDomain(),
			"aws_ec2_transit_gateway_peering_attachment":     ec2.DataSourceTransitGatewayPeeringAttachment(),
			"aws_ec2_transit_gateway_route_table":            ec2.DataSourceTransitGatewayRouteTable(),
			"aws_ec2_transit_gateway_route_tables":           ec2.DataSourceTransitGatewayRouteTables(),
			"aws_ec2_transit_gateway_vpc_attachment":         ec2.DataSourceTransitGatewayVPCAttachment(),
			"aws_ec2_transit_gateway_vpc_attachments":        ec2.DataSourceTransitGatewayVPCAttachments(),
			"aws_ec2_transit_gateway_vpn_attachment":         ec2.DataSourceTransitGatewayVPNAttachment(),
			"aws_eip":                                        ec2.DataSourceEIP(),
			"aws_eips":                                       ec2.DataSourceEIPs(),
			"aws_instance":                                   ec2.DataSourceInstance(),
			"aws_instances":                                  ec2.DataSourceInstances(),
			"aws_internet_gateway":                           ec2.DataSourceInternetGateway(),
			"aws_key_pair":                                   ec2.DataSourceKeyPair(),
			"aws_launch_template":                            ec2.DataSourceLaunchTemplate(),
			"aws_nat_gateway":                                ec2.DataSourceNATGateway(),
			"aws_nat_gateways":                               ec2.DataSourceNATGateways(),
			"aws_network_acls":                               ec2.DataSourceNetworkACLs(),
			"aws_network_interface":                          ec2.DataSourceNetworkInterface(),
			"aws_network_interfaces":                         ec2.DataSourceNetworkInterfaces(),
			"aws_prefix_list":                                ec2.DataSourcePrefixList(),
			"aws_route_table":                                ec2.DataSourceRouteTable(),
			"aws_route_tables":                               ec2.DataSourceRouteTables(),
			"aws_route":                                      ec2.DataSourceRoute(),
			"aws_security_group":                             ec2.DataSourceSecurityGroup(),
			"aws_security_groups":                            ec2.DataSourceSecurityGroups(),
			"aws_subnet_ids":                                 ec2.DataSourceSubnetIDs(),
			"aws_subnet":                                     ec2.DataSourceSubnet(),
			"aws_subnets":                                    ec2.DataSourceSubnets(),
			"aws_vpc_dhcp_options":                           ec2.DataSourceVPCDHCPOptions(),
			"aws_vpc_endpoint_service":                       ec2.DataSourceVPCEndpointService(),
			"aws_vpc_endpoint":                               ec2.DataSourceVPCEndpoint(),
			"aws_vpc_ipam_pool":                              ec2.DataSourceIPAMPool(),
			"aws_vpc_ipam_preview_next_cidr":                 ec2.DataSourceIPAMPreviewNextCIDR(),
			"aws_vpc_peering_connection":                     ec2.DataSourceVPCPeeringConnection(),
			"aws_vpc_peering_connections":                    ec2.DataSourceVPCPeeringConnections(),
			"aws_vpc":                                        ec2.DataSourceVPC(),
			"aws_vpcs":                                       ec2.DataSourceVPCs(),
			"aws_vpn_gateway":                                ec2.DataSourceVPNGateway(),

			"aws_ecr_authorization_token": ecr.DataSourceAuthorizationToken(),
			"aws_ecr_image":               ecr.DataSourceImage(),
			"aws_ecr_repository":          ecr.DataSourceRepository(),

			"aws_ecrpublic_authorization_token": ecrpublic.DataSourceAuthorizationToken(),

			"aws_ecs_cluster":              ecs.DataSourceCluster(),
			"aws_ecs_container_definition": ecs.DataSourceContainerDefinition(),
			"aws_ecs_service":              ecs.DataSourceService(),
			"aws_ecs_task_definition":      ecs.DataSourceTaskDefinition(),

			"aws_efs_access_point":  efs.DataSourceAccessPoint(),
			"aws_efs_access_points": efs.DataSourceAccessPoints(),
			"aws_efs_file_system":   efs.DataSourceFileSystem(),
			"aws_efs_mount_target":  efs.DataSourceMountTarget(),

			"aws_eks_addon":         eks.DataSourceAddon(),
			"aws_eks_addon_version": eks.DataSourceAddonVersion(),
			"aws_eks_cluster":       eks.DataSourceCluster(),
			"aws_eks_clusters":      eks.DataSourceClusters(),
			"aws_eks_cluster_auth":  eks.DataSourceClusterAuth(),
			"aws_eks_node_group":    eks.DataSourceNodeGroup(),
			"aws_eks_node_groups":   eks.DataSourceNodeGroups(),

			"aws_elasticache_cluster":           elasticache.DataSourceCluster(),
			"aws_elasticache_replication_group": elasticache.DataSourceReplicationGroup(),
			"aws_elasticache_user":              elasticache.DataSourceUser(),

			"aws_elastic_beanstalk_application":    elasticbeanstalk.DataSourceApplication(),
			"aws_elastic_beanstalk_hosted_zone":    elasticbeanstalk.DataSourceHostedZone(),
			"aws_elastic_beanstalk_solution_stack": elasticbeanstalk.DataSourceSolutionStack(),

			"aws_elasticsearch_domain": elasticsearch.DataSourceDomain(),

			"aws_elb":                 elb.DataSourceLoadBalancer(),
			"aws_elb_hosted_zone_id":  elb.DataSourceHostedZoneID(),
			"aws_elb_service_account": elb.DataSourceServiceAccount(),

			// Adding the Aliases for the ALB -> LB Rename
			"aws_alb":               elbv2.DataSourceLoadBalancer(),
			"aws_alb_listener":      elbv2.DataSourceListener(),
			"aws_alb_target_group":  elbv2.DataSourceTargetGroup(),
			"aws_lb":                elbv2.DataSourceLoadBalancer(),
			"aws_lb_hosted_zone_id": elbv2.DataSourceHostedZoneID(),
			"aws_lb_listener":       elbv2.DataSourceListener(),
			"aws_lb_target_group":   elbv2.DataSourceTargetGroup(),

			"aws_emr_release_labels": emr.DataSourceReleaseLabels(),

			"aws_emrcontainers_virtual_cluster": emrcontainers.DataSourceVirtualCluster(),

			"aws_kinesis_firehose_delivery_stream": firehose.DataSourceDeliveryStream(),

			"aws_fsx_openzfs_snapshot": fsx.DataSourceOpenzfsSnapshot(),

			"aws_globalaccelerator_accelerator": globalaccelerator.DataSourceAccelerator(),

			"aws_glue_connection":                       glue.DataSourceConnection(),
			"aws_glue_data_catalog_encryption_settings": glue.DataSourceDataCatalogEncryptionSettings(),
			"aws_glue_script":                           glue.DataSourceScript(),

			"aws_grafana_workspace": grafana.DataSourceWorkspace(),

			"aws_guardduty_detector": guardduty.DataSourceDetector(),

			"aws_iam_account_alias":           iam.DataSourceAccountAlias(),
			"aws_iam_group":                   iam.DataSourceGroup(),
			"aws_iam_instance_profile":        iam.DataSourceInstanceProfile(),
			"aws_iam_instance_profiles":       iam.DataSourceInstanceProfiles(),
			"aws_iam_openid_connect_provider": iam.DataSourceOpenIDConnectProvider(),
			"aws_iam_policy":                  iam.DataSourcePolicy(),
			"aws_iam_policy_document":         iam.DataSourcePolicyDocument(),
			"aws_iam_role":                    iam.DataSourceRole(),
			"aws_iam_roles":                   iam.DataSourceRoles(),
			"aws_iam_saml_provider":           iam.DataSourceSAMLProvider(),
			"aws_iam_server_certificate":      iam.DataSourceServerCertificate(),
			"aws_iam_session_context":         iam.DataSourceSessionContext(),
			"aws_iam_user":                    iam.DataSourceUser(),
			"aws_iam_user_ssh_key":            iam.DataSourceUserSSHKey(),
			"aws_iam_users":                   iam.DataSourceUsers(),

			"aws_identitystore_group": identitystore.DataSourceGroup(),
			"aws_identitystore_user":  identitystore.DataSourceUser(),

			"aws_imagebuilder_component":                     imagebuilder.DataSourceComponent(),
			"aws_imagebuilder_components":                    imagebuilder.DataSourceComponents(),
			"aws_imagebuilder_container_recipe":              imagebuilder.DataSourceContainerRecipe(),
			"aws_imagebuilder_container_recipes":             imagebuilder.DataSourceContainerRecipes(),
			"aws_imagebuilder_distribution_configuration":    imagebuilder.DataSourceDistributionConfiguration(),
			"aws_imagebuilder_distribution_configurations":   imagebuilder.DataSourceDistributionConfigurations(),
			"aws_imagebuilder_image":                         imagebuilder.DataSourceImage(),
			"aws_imagebuilder_image_pipeline":                imagebuilder.DataSourceImagePipeline(),
			"aws_imagebuilder_image_pipelines":               imagebuilder.DataSourceImagePipelines(),
			"aws_imagebuilder_image_recipe":                  imagebuilder.DataSourceImageRecipe(),
			"aws_imagebuilder_image_recipes":                 imagebuilder.DataSourceImageRecipes(),
			"aws_imagebuilder_infrastructure_configuration":  imagebuilder.DataSourceInfrastructureConfiguration(),
			"aws_imagebuilder_infrastructure_configurations": imagebuilder.DataSourceInfrastructureConfigurations(),

			"aws_inspector_rules_packages": inspector.DataSourceRulesPackages(),

			"aws_iot_endpoint": iot.DataSourceEndpoint(),

			"aws_msk_broker_nodes":  kafka.DataSourceBrokerNodes(),
			"aws_msk_cluster":       kafka.DataSourceCluster(),
			"aws_msk_configuration": kafka.DataSourceConfiguration(),
			"aws_msk_kafka_version": kafka.DataSourceVersion(),

			"aws_mskconnect_connector":            kafkaconnect.DataSourceConnector(),
			"aws_mskconnect_custom_plugin":        kafkaconnect.DataSourceCustomPlugin(),
			"aws_mskconnect_worker_configuration": kafkaconnect.DataSourceWorkerConfiguration(),

			"aws_kendra_experience":                   kendra.DataSourceExperience(),
			"aws_kendra_faq":                          kendra.DataSourceFaq(),
			"aws_kendra_index":                        kendra.DataSourceIndex(),
			"aws_kendra_query_suggestions_block_list": kendra.DataSourceQuerySuggestionsBlockList(),
			"aws_kendra_thesaurus":                    kendra.DataSourceThesaurus(),

			"aws_kinesis_stream":          kinesis.DataSourceStream(),
			"aws_kinesis_stream_consumer": kinesis.DataSourceStreamConsumer(),

			"aws_kms_alias":      kms.DataSourceAlias(),
			"aws_kms_ciphertext": kms.DataSourceCiphertext(),
			"aws_kms_key":        kms.DataSourceKey(),
			"aws_kms_public_key": kms.DataSourcePublicKey(),
			"aws_kms_secret":     kms.DataSourceSecret(),
			"aws_kms_secrets":    kms.DataSourceSecrets(),

			"aws_lakeformation_data_lake_settings": lakeformation.DataSourceDataLakeSettings(),
			"aws_lakeformation_permissions":        lakeformation.DataSourcePermissions(),
			"aws_lakeformation_resource":           lakeformation.DataSourceResource(),

			"aws_lambda_alias":               lambda.DataSourceAlias(),
			"aws_lambda_code_signing_config": lambda.DataSourceCodeSigningConfig(),
			"aws_lambda_function_url":        lambda.DataSourceFunctionURL(),
			"aws_lambda_function":            lambda.DataSourceFunction(),
			"aws_lambda_invocation":          lambda.DataSourceInvocation(),
			"aws_lambda_layer_version":       lambda.DataSourceLayerVersion(),

			"aws_lex_bot":       lexmodels.DataSourceBot(),
			"aws_lex_bot_alias": lexmodels.DataSourceBotAlias(),
			"aws_lex_intent":    lexmodels.DataSourceIntent(),
			"aws_lex_slot_type": lexmodels.DataSourceSlotType(),

			"aws_location_geofence_collection":  location.DataSourceGeofenceCollection(),
			"aws_location_map":                  location.DataSourceMap(),
			"aws_location_place_index":          location.DataSourcePlaceIndex(),
			"aws_location_route_calculator":     location.DataSourceRouteCalculator(),
			"aws_location_tracker":              location.DataSourceTracker(),
			"aws_location_tracker_association":  location.DataSourceTrackerAssociation(),
			"aws_location_tracker_associations": location.DataSourceTrackerAssociations(),

			// "aws_arn":                     meta.DataSourceARN(), // Now implemented using Terraform Plugin Framework.
			"aws_billing_service_account": meta.DataSourceBillingServiceAccount(),
			"aws_default_tags":            meta.DataSourceDefaultTags(),
			"aws_ip_ranges":               meta.DataSourceIPRanges(),
			"aws_partition":               meta.DataSourcePartition(),
			"aws_region":                  meta.DataSourceRegion(),
			"aws_regions":                 meta.DataSourceRegions(),
			"aws_service":                 meta.DataSourceService(),

			"aws_memorydb_acl":             memorydb.DataSourceACL(),
			"aws_memorydb_cluster":         memorydb.DataSourceCluster(),
			"aws_memorydb_parameter_group": memorydb.DataSourceParameterGroup(),
			"aws_memorydb_snapshot":        memorydb.DataSourceSnapshot(),
			"aws_memorydb_subnet_group":    memorydb.DataSourceSubnetGroup(),
			"aws_memorydb_user":            memorydb.DataSourceUser(),

			"aws_mq_broker":                         mq.DataSourceBroker(),
			"aws_mq_broker_instance_type_offerings": mq.DataSourceBrokerInstanceTypeOfferings(),

			"aws_neptune_engine_version":        neptune.DataSourceEngineVersion(),
			"aws_neptune_orderable_db_instance": neptune.DataSourceOrderableDBInstance(),

			"aws_networkfirewall_firewall":        networkfirewall.DataSourceFirewall(),
			"aws_networkfirewall_firewall_policy": networkfirewall.DataSourceFirewallPolicy(),

			"aws_networkmanager_connection":                   networkmanager.DataSourceConnection(),
			"aws_networkmanager_connections":                  networkmanager.DataSourceConnections(),
			"aws_networkmanager_core_network_policy_document": networkmanager.DataSourceCoreNetworkPolicyDocument(),
			"aws_networkmanager_device":                       networkmanager.DataSourceDevice(),
			"aws_networkmanager_devices":                      networkmanager.DataSourceDevices(),
			"aws_networkmanager_global_network":               networkmanager.DataSourceGlobalNetwork(),
			"aws_networkmanager_global_networks":              networkmanager.DataSourceGlobalNetworks(),
			"aws_networkmanager_link":                         networkmanager.DataSourceLink(),
			"aws_networkmanager_links":                        networkmanager.DataSourceLinks(),
			"aws_networkmanager_site":                         networkmanager.DataSourceSite(),
			"aws_networkmanager_sites":                        networkmanager.DataSourceSites(),

			"aws_opensearch_domain": opensearch.DataSourceDomain(),

			"aws_organizations_delegated_administrators": organizations.DataSourceDelegatedAdministrators(),
			"aws_organizations_delegated_services":       organizations.DataSourceDelegatedServices(),
			"aws_organizations_organization":             organizations.DataSourceOrganization(),
			"aws_organizations_organizational_units":     organizations.DataSourceOrganizationalUnits(),
			"aws_organizations_resource_tags":            organizations.DataSourceResourceTags(),

			"aws_outposts_asset":                  outposts.DataSourceOutpostAsset(),
			"aws_outposts_assets":                 outposts.DataSourceOutpostAssets(),
			"aws_outposts_outpost":                outposts.DataSourceOutpost(),
			"aws_outposts_outpost_instance_type":  outposts.DataSourceOutpostInstanceType(),
			"aws_outposts_outpost_instance_types": outposts.DataSourceOutpostInstanceTypes(),
			"aws_outposts_outposts":               outposts.DataSourceOutposts(),
			"aws_outposts_site":                   outposts.DataSourceSite(),
			"aws_outposts_sites":                  outposts.DataSourceSites(),

			"aws_pricing_product": pricing.DataSourceProduct(),

			"aws_prometheus_workspace": amp.DataSourceWorkspace(),

			"aws_qldb_ledger": qldb.DataSourceLedger(),

			"aws_ram_resource_share": ram.DataSourceResourceShare(),

			"aws_ses_active_receipt_rule_set": ses.DataSourceActiveReceiptRuleSet(),
			"aws_ses_domain_identity":         ses.DataSourceDomainIdentity(),
			"aws_ses_email_identity":          ses.DataSourceEmailIdentity(),

			"aws_db_cluster_snapshot":       rds.DataSourceClusterSnapshot(),
			"aws_db_event_categories":       rds.DataSourceEventCategories(),
			"aws_db_instance":               rds.DataSourceInstance(),
			"aws_db_proxy":                  rds.DataSourceProxy(),
			"aws_db_snapshot":               rds.DataSourceSnapshot(),
			"aws_db_subnet_group":           rds.DataSourceSubnetGroup(),
			"aws_rds_certificate":           rds.DataSourceCertificate(),
			"aws_rds_cluster":               rds.DataSourceCluster(),
			"aws_rds_engine_version":        rds.DataSourceEngineVersion(),
			"aws_rds_orderable_db_instance": rds.DataSourceOrderableInstance(),

			"aws_redshift_cluster":             redshift.DataSourceCluster(),
			"aws_redshift_cluster_credentials": redshift.DataSourceClusterCredentials(),
			"aws_redshift_orderable_cluster":   redshift.DataSourceOrderableCluster(),
			"aws_redshift_service_account":     redshift.DataSourceServiceAccount(),
			"aws_redshift_subnet_group":        redshift.DataSourceSubnetGroup(),

			"aws_resourcegroupstaggingapi_resources": resourcegroupstaggingapi.DataSourceResources(),

			"aws_route53_delegation_set":          route53.DataSourceDelegationSet(),
			"aws_route53_traffic_policy_document": route53.DataSourceTrafficPolicyDocument(),
			"aws_route53_zone":                    route53.DataSourceZone(),

			"aws_route53_resolver_endpoint": route53resolver.DataSourceEndpoint(),
			"aws_route53_resolver_rule":     route53resolver.DataSourceRule(),
			"aws_route53_resolver_rules":    route53resolver.DataSourceRules(),

			"aws_canonical_user_id": s3.DataSourceCanonicalUserID(),
			"aws_s3_bucket":         s3.DataSourceBucket(),
			"aws_s3_object":         s3.DataSourceObject(),
			"aws_s3_objects":        s3.DataSourceObjects(),
			"aws_s3_bucket_object":  s3.DataSourceBucketObject(),  // DEPRECATED: use aws_s3_object instead
			"aws_s3_bucket_objects": s3.DataSourceBucketObjects(), // DEPRECATED: use aws_s3_objects instead
			"aws_s3_bucket_policy":  s3.DataSourceBucketPolicy(),

			"aws_s3_account_public_access_block": s3control.DataSourceAccountPublicAccessBlock(),

			"aws_sagemaker_prebuilt_ecr_image": sagemaker.DataSourcePrebuiltECRImage(),

			"aws_secretsmanager_random_password": secretsmanager.DataSourceRandomPassword(),
			"aws_secretsmanager_secret":          secretsmanager.DataSourceSecret(),
			"aws_secretsmanager_secret_rotation": secretsmanager.DataSourceSecretRotation(),
			"aws_secretsmanager_secret_version":  secretsmanager.DataSourceSecretVersion(),
			"aws_secretsmanager_secrets":         secretsmanager.DataSourceSecrets(),

			"aws_serverlessapplicationrepository_application": serverlessrepo.DataSourceApplication(),

			"aws_servicecatalog_constraint":            servicecatalog.DataSourceConstraint(),
			"aws_servicecatalog_launch_paths":          servicecatalog.DataSourceLaunchPaths(),
			"aws_servicecatalog_portfolio_constraints": servicecatalog.DataSourcePortfolioConstraints(),
			"aws_servicecatalog_portfolio":             servicecatalog.DataSourcePortfolio(),
			"aws_servicecatalog_product":               servicecatalog.DataSourceProduct(),

			"aws_service_discovery_dns_namespace":  servicediscovery.DataSourceDNSNamespace(),
			"aws_service_discovery_http_namespace": servicediscovery.DataSourceHTTPNamespace(),
			"aws_service_discovery_service":        servicediscovery.DataSourceService(),

			"aws_servicequotas_service":       servicequotas.DataSourceService(),
			"aws_servicequotas_service_quota": servicequotas.DataSourceServiceQuota(),

			"aws_sfn_activity":      sfn.DataSourceActivity(),
			"aws_sfn_state_machine": sfn.DataSourceStateMachine(),

			"aws_signer_signing_job":     signer.DataSourceSigningJob(),
			"aws_signer_signing_profile": signer.DataSourceSigningProfile(),

			"aws_sns_topic": sns.DataSourceTopic(),

			"aws_sqs_queue": sqs.DataSourceQueue(),

			"aws_ssm_document":            ssm.DataSourceDocument(),
			"aws_ssm_instances":           ssm.DataSourceInstances(),
			"aws_ssm_maintenance_windows": ssm.DataSourceMaintenanceWindows(),
			"aws_ssm_parameter":           ssm.DataSourceParameter(),
			"aws_ssm_parameters_by_path":  ssm.DataSourceParametersByPath(),
			"aws_ssm_patch_baseline":      ssm.DataSourcePatchBaseline(),

			"aws_ssoadmin_instances":      ssoadmin.DataSourceInstances(),
			"aws_ssoadmin_permission_set": ssoadmin.DataSourcePermissionSet(),

			"aws_storagegateway_local_disk": storagegateway.DataSourceLocalDisk(),

			"aws_caller_identity": sts.DataSourceCallerIdentity(),

			"aws_transfer_server": transfer.DataSourceServer(),

			"aws_waf_ipset":                 waf.DataSourceIPSet(),
			"aws_waf_rule":                  waf.DataSourceRule(),
			"aws_waf_rate_based_rule":       waf.DataSourceRateBasedRule(),
			"aws_waf_subscribed_rule_group": waf.DataSourceSubscribedRuleGroup(),
			"aws_waf_web_acl":               waf.DataSourceWebACL(),

			"aws_wafregional_ipset":                 wafregional.DataSourceIPSet(),
			"aws_wafregional_rule":                  wafregional.DataSourceRule(),
			"aws_wafregional_rate_based_rule":       wafregional.DataSourceRateBasedRule(),
			"aws_wafregional_subscribed_rule_group": wafregional.DataSourceSubscribedRuleGroup(),
			"aws_wafregional_web_acl":               wafregional.DataSourceWebACL(),

			"aws_wafv2_ip_set":            wafv2.DataSourceIPSet(),
			"aws_wafv2_regex_pattern_set": wafv2.DataSourceRegexPatternSet(),
			"aws_wafv2_rule_group":        wafv2.DataSourceRuleGroup(),
			"aws_wafv2_web_acl":           wafv2.DataSourceWebACL(),

			"aws_workspaces_bundle":    workspaces.DataSourceBundle(),
			"aws_workspaces_directory": workspaces.DataSourceDirectory(),
			"aws_workspaces_image":     workspaces.DataSourceImage(),
			"aws_workspaces_workspace": workspaces.DataSourceWorkspace(),
		},

		ResourcesMap: map[string]*schema.Resource{
			"aws_accessanalyzer_analyzer":     accessanalyzer.ResourceAnalyzer(),
			"aws_accessanalyzer_archive_rule": accessanalyzer.ResourceArchiveRule(),

			"aws_account_alternate_contact": account.ResourceAlternateContact(),

			"aws_acm_certificate":            acm.ResourceCertificate(),
			"aws_acm_certificate_validation": acm.ResourceCertificateValidation(),

			"aws_acmpca_certificate":                       acmpca.ResourceCertificate(),
			"aws_acmpca_certificate_authority":             acmpca.ResourceCertificateAuthority(),
			"aws_acmpca_certificate_authority_certificate": acmpca.ResourceCertificateAuthorityCertificate(),
			"aws_acmpca_permission":                        acmpca.ResourcePermission(),
			"aws_acmpca_policy":                            acmpca.ResourcePolicy(),

			"aws_applicationinsights_application": applicationinsights.ResourceApplication(),

			"aws_prometheus_workspace":                amp.ResourceWorkspace(),
			"aws_prometheus_alert_manager_definition": amp.ResourceAlertManagerDefinition(),
			"aws_prometheus_rule_group_namespace":     amp.ResourceRuleGroupNamespace(),

			"aws_amplify_app":                 amplify.ResourceApp(),
			"aws_amplify_backend_environment": amplify.ResourceBackendEnvironment(),
			"aws_amplify_branch":              amplify.ResourceBranch(),
			"aws_amplify_domain_association":  amplify.ResourceDomainAssociation(),
			"aws_amplify_webhook":             amplify.ResourceWebhook(),

			"aws_api_gateway_account":               apigateway.ResourceAccount(),
			"aws_api_gateway_api_key":               apigateway.ResourceAPIKey(),
			"aws_api_gateway_authorizer":            apigateway.ResourceAuthorizer(),
			"aws_api_gateway_base_path_mapping":     apigateway.ResourceBasePathMapping(),
			"aws_api_gateway_client_certificate":    apigateway.ResourceClientCertificate(),
			"aws_api_gateway_deployment":            apigateway.ResourceDeployment(),
			"aws_api_gateway_documentation_part":    apigateway.ResourceDocumentationPart(),
			"aws_api_gateway_documentation_version": apigateway.ResourceDocumentationVersion(),
			"aws_api_gateway_domain_name":           apigateway.ResourceDomainName(),
			"aws_api_gateway_gateway_response":      apigateway.ResourceGatewayResponse(),
			"aws_api_gateway_integration":           apigateway.ResourceIntegration(),
			"aws_api_gateway_integration_response":  apigateway.ResourceIntegrationResponse(),
			"aws_api_gateway_method":                apigateway.ResourceMethod(),
			"aws_api_gateway_method_response":       apigateway.ResourceMethodResponse(),
			"aws_api_gateway_method_settings":       apigateway.ResourceMethodSettings(),
			"aws_api_gateway_model":                 apigateway.ResourceModel(),
			"aws_api_gateway_request_validator":     apigateway.ResourceRequestValidator(),
			"aws_api_gateway_resource":              apigateway.ResourceResource(),
			"aws_api_gateway_rest_api":              apigateway.ResourceRestAPI(),
			"aws_api_gateway_rest_api_policy":       apigateway.ResourceRestAPIPolicy(),
			"aws_api_gateway_stage":                 apigateway.ResourceStage(),
			"aws_api_gateway_usage_plan":            apigateway.ResourceUsagePlan(),
			"aws_api_gateway_usage_plan_key":        apigateway.ResourceUsagePlanKey(),
			"aws_api_gateway_vpc_link":              apigateway.ResourceVPCLink(),

			"aws_apigatewayv2_api":                  apigatewayv2.ResourceAPI(),
			"aws_apigatewayv2_api_mapping":          apigatewayv2.ResourceAPIMapping(),
			"aws_apigatewayv2_authorizer":           apigatewayv2.ResourceAuthorizer(),
			"aws_apigatewayv2_deployment":           apigatewayv2.ResourceDeployment(),
			"aws_apigatewayv2_domain_name":          apigatewayv2.ResourceDomainName(),
			"aws_apigatewayv2_integration":          apigatewayv2.ResourceIntegration(),
			"aws_apigatewayv2_integration_response": apigatewayv2.ResourceIntegrationResponse(),
			"aws_apigatewayv2_model":                apigatewayv2.ResourceModel(),
			"aws_apigatewayv2_route":                apigatewayv2.ResourceRoute(),
			"aws_apigatewayv2_route_response":       apigatewayv2.ResourceRouteResponse(),
			"aws_apigatewayv2_stage":                apigatewayv2.ResourceStage(),
			"aws_apigatewayv2_vpc_link":             apigatewayv2.ResourceVPCLink(),

			"aws_appconfig_application":                  appconfig.ResourceApplication(),
			"aws_appconfig_configuration_profile":        appconfig.ResourceConfigurationProfile(),
			"aws_appconfig_deployment":                   appconfig.ResourceDeployment(),
			"aws_appconfig_deployment_strategy":          appconfig.ResourceDeploymentStrategy(),
			"aws_appconfig_environment":                  appconfig.ResourceEnvironment(),
			"aws_appconfig_hosted_configuration_version": appconfig.ResourceHostedConfigurationVersion(),

			"aws_appautoscaling_policy":           appautoscaling.ResourcePolicy(),
			"aws_appautoscaling_scheduled_action": appautoscaling.ResourceScheduledAction(),
			"aws_appautoscaling_target":           appautoscaling.ResourceTarget(),

			"aws_appflow_connector_profile": appflow.ResourceConnectorProfile(),
			"aws_appflow_flow":              appflow.ResourceFlow(),

			"aws_appintegrations_event_integration": appintegrations.ResourceEventIntegration(),

			"aws_appmesh_gateway_route":   appmesh.ResourceGatewayRoute(),
			"aws_appmesh_mesh":            appmesh.ResourceMesh(),
			"aws_appmesh_route":           appmesh.ResourceRoute(),
			"aws_appmesh_virtual_gateway": appmesh.ResourceVirtualGateway(),
			"aws_appmesh_virtual_node":    appmesh.ResourceVirtualNode(),
			"aws_appmesh_virtual_router":  appmesh.ResourceVirtualRouter(),
			"aws_appmesh_virtual_service": appmesh.ResourceVirtualService(),

			"aws_apprunner_vpc_connector":                      apprunner.ResourceVPCConnector(),
			"aws_apprunner_auto_scaling_configuration_version": apprunner.ResourceAutoScalingConfigurationVersion(),
			"aws_apprunner_observability_configuration":        apprunner.ResourceObservabilityConfiguration(),
			"aws_apprunner_connection":                         apprunner.ResourceConnection(),
			"aws_apprunner_custom_domain_association":          apprunner.ResourceCustomDomainAssociation(),
			"aws_apprunner_service":                            apprunner.ResourceService(),

			"aws_appstream_directory_config":        appstream.ResourceDirectoryConfig(),
			"aws_appstream_fleet":                   appstream.ResourceFleet(),
			"aws_appstream_fleet_stack_association": appstream.ResourceFleetStackAssociation(),
			"aws_appstream_image_builder":           appstream.ResourceImageBuilder(),
			"aws_appstream_stack":                   appstream.ResourceStack(),
			"aws_appstream_user":                    appstream.ResourceUser(),
			"aws_appstream_user_stack_association":  appstream.ResourceUserStackAssociation(),

			"aws_appsync_api_cache":                   appsync.ResourceAPICache(),
			"aws_appsync_api_key":                     appsync.ResourceAPIKey(),
			"aws_appsync_datasource":                  appsync.ResourceDataSource(),
			"aws_appsync_domain_name":                 appsync.ResourceDomainName(),
			"aws_appsync_domain_name_api_association": appsync.ResourceDomainNameAPIAssociation(),
			"aws_appsync_function":                    appsync.ResourceFunction(),
			"aws_appsync_graphql_api":                 appsync.ResourceGraphQLAPI(),
			"aws_appsync_resolver":                    appsync.ResourceResolver(),

			"aws_athena_database":     athena.ResourceDatabase(),
			"aws_athena_data_catalog": athena.ResourceDataCatalog(),
			"aws_athena_named_query":  athena.ResourceNamedQuery(),
			"aws_athena_workgroup":    athena.ResourceWorkGroup(),

			"aws_autoscaling_attachment":     autoscaling.ResourceAttachment(),
			"aws_autoscaling_group":          autoscaling.ResourceGroup(),
			"aws_autoscaling_group_tag":      autoscaling.ResourceGroupTag(),
			"aws_autoscaling_lifecycle_hook": autoscaling.ResourceLifecycleHook(),
			"aws_autoscaling_notification":   autoscaling.ResourceNotification(),
			"aws_autoscaling_policy":         autoscaling.ResourcePolicy(),
			"aws_autoscaling_schedule":       autoscaling.ResourceSchedule(),
			"aws_launch_configuration":       autoscaling.ResourceLaunchConfiguration(),

			"aws_autoscalingplans_scaling_plan": autoscalingplans.ResourceScalingPlan(),

			"aws_backup_framework":                backup.ResourceFramework(),
			"aws_backup_global_settings":          backup.ResourceGlobalSettings(),
			"aws_backup_plan":                     backup.ResourcePlan(),
			"aws_backup_region_settings":          backup.ResourceRegionSettings(),
			"aws_backup_report_plan":              backup.ResourceReportPlan(),
			"aws_backup_selection":                backup.ResourceSelection(),
			"aws_backup_vault":                    backup.ResourceVault(),
			"aws_backup_vault_lock_configuration": backup.ResourceVaultLockConfiguration(),
			"aws_backup_vault_notifications":      backup.ResourceVaultNotifications(),
			"aws_backup_vault_policy":             backup.ResourceVaultPolicy(),

			"aws_batch_compute_environment": batch.ResourceComputeEnvironment(),
			"aws_batch_job_definition":      batch.ResourceJobDefinition(),
			"aws_batch_job_queue":           batch.ResourceJobQueue(),
			"aws_batch_scheduling_policy":   batch.ResourceSchedulingPolicy(),

			"aws_budgets_budget":        budgets.ResourceBudget(),
			"aws_budgets_budget_action": budgets.ResourceBudgetAction(),

			"aws_ce_anomaly_monitor":      ce.ResourceAnomalyMonitor(),
			"aws_ce_anomaly_subscription": ce.ResourceAnomalySubscription(),
			"aws_ce_cost_allocation_tag":  ce.ResourceCostAllocationTag(),
			"aws_ce_cost_category":        ce.ResourceCostCategory(),

			"aws_chime_voice_connector":                         chime.ResourceVoiceConnector(),
			"aws_chime_voice_connector_group":                   chime.ResourceVoiceConnectorGroup(),
			"aws_chime_voice_connector_logging":                 chime.ResourceVoiceConnectorLogging(),
			"aws_chime_voice_connector_origination":             chime.ResourceVoiceConnectorOrigination(),
			"aws_chime_voice_connector_streaming":               chime.ResourceVoiceConnectorStreaming(),
			"aws_chime_voice_connector_termination":             chime.ResourceVoiceConnectorTermination(),
			"aws_chime_voice_connector_termination_credentials": chime.ResourceVoiceConnectorTerminationCredentials(),

			"aws_cloud9_environment_ec2":        cloud9.ResourceEnvironmentEC2(),
			"aws_cloud9_environment_membership": cloud9.ResourceEnvironmentMembership(),

			"aws_cloudcontrolapi_resource": cloudcontrol.ResourceResource(),

			"aws_cloudformation_stack":              cloudformation.ResourceStack(),
			"aws_cloudformation_stack_set":          cloudformation.ResourceStackSet(),
			"aws_cloudformation_stack_set_instance": cloudformation.ResourceStackSetInstance(),
			"aws_cloudformation_type":               cloudformation.ResourceType(),

			"aws_cloudfront_cache_policy":                   cloudfront.ResourceCachePolicy(),
			"aws_cloudfront_distribution":                   cloudfront.ResourceDistribution(),
			"aws_cloudfront_field_level_encryption_config":  cloudfront.ResourceFieldLevelEncryptionConfig(),
			"aws_cloudfront_field_level_encryption_profile": cloudfront.ResourceFieldLevelEncryptionProfile(),
			"aws_cloudfront_function":                       cloudfront.ResourceFunction(),
			"aws_cloudfront_key_group":                      cloudfront.ResourceKeyGroup(),
			"aws_cloudfront_monitoring_subscription":        cloudfront.ResourceMonitoringSubscription(),
			"aws_cloudfront_origin_access_control":          cloudfront.ResourceOriginAccessControl(),
			"aws_cloudfront_origin_access_identity":         cloudfront.ResourceOriginAccessIdentity(),
			"aws_cloudfront_origin_request_policy":          cloudfront.ResourceOriginRequestPolicy(),
			"aws_cloudfront_public_key":                     cloudfront.ResourcePublicKey(),
			"aws_cloudfront_realtime_log_config":            cloudfront.ResourceRealtimeLogConfig(),
			"aws_cloudfront_response_headers_policy":        cloudfront.ResourceResponseHeadersPolicy(),

			"aws_cloudhsm_v2_cluster": cloudhsmv2.ResourceCluster(),
			"aws_cloudhsm_v2_hsm":     cloudhsmv2.ResourceHSM(),

			"aws_cloudsearch_domain":                       cloudsearch.ResourceDomain(),
			"aws_cloudsearch_domain_service_access_policy": cloudsearch.ResourceDomainServiceAccessPolicy(),

			"aws_cloudtrail":                  cloudtrail.ResourceCloudTrail(),
			"aws_cloudtrail_event_data_store": cloudtrail.ResourceEventDataStore(),

			"aws_cloudwatch_composite_alarm": cloudwatch.ResourceCompositeAlarm(),
			"aws_cloudwatch_dashboard":       cloudwatch.ResourceDashboard(),
			"aws_cloudwatch_metric_alarm":    cloudwatch.ResourceMetricAlarm(),
			"aws_cloudwatch_metric_stream":   cloudwatch.ResourceMetricStream(),

			"aws_cloudwatch_event_api_destination": events.ResourceAPIDestination(),
			"aws_cloudwatch_event_archive":         events.ResourceArchive(),
			"aws_cloudwatch_event_bus":             events.ResourceBus(),
			"aws_cloudwatch_event_bus_policy":      events.ResourceBusPolicy(),
			"aws_cloudwatch_event_connection":      events.ResourceConnection(),
			"aws_cloudwatch_event_permission":      events.ResourcePermission(),
			"aws_cloudwatch_event_rule":            events.ResourceRule(),
			"aws_cloudwatch_event_target":          events.ResourceTarget(),

			"aws_cloudwatch_log_destination":         logs.ResourceDestination(),
			"aws_cloudwatch_log_destination_policy":  logs.ResourceDestinationPolicy(),
			"aws_cloudwatch_log_group":               logs.ResourceGroup(),
			"aws_cloudwatch_log_metric_filter":       logs.ResourceMetricFilter(),
			"aws_cloudwatch_log_resource_policy":     logs.ResourceResourcePolicy(),
			"aws_cloudwatch_log_stream":              logs.ResourceStream(),
			"aws_cloudwatch_log_subscription_filter": logs.ResourceSubscriptionFilter(),
			"aws_cloudwatch_query_definition":        logs.ResourceQueryDefinition(),

			"aws_rum_app_monitor": rum.ResourceAppMonitor(),

			"aws_codeartifact_domain":                        codeartifact.ResourceDomain(),
			"aws_codeartifact_domain_permissions_policy":     codeartifact.ResourceDomainPermissionsPolicy(),
			"aws_codeartifact_repository":                    codeartifact.ResourceRepository(),
			"aws_codeartifact_repository_permissions_policy": codeartifact.ResourceRepositoryPermissionsPolicy(),

			"aws_codebuild_project":           codebuild.ResourceProject(),
			"aws_codebuild_resource_policy":   codebuild.ResourceResourcePolicy(),
			"aws_codebuild_report_group":      codebuild.ResourceReportGroup(),
			"aws_codebuild_source_credential": codebuild.ResourceSourceCredential(),
			"aws_codebuild_webhook":           codebuild.ResourceWebhook(),

			"aws_codecommit_approval_rule_template":             codecommit.ResourceApprovalRuleTemplate(),
			"aws_codecommit_approval_rule_template_association": codecommit.ResourceApprovalRuleTemplateAssociation(),
			"aws_codecommit_repository":                         codecommit.ResourceRepository(),
			"aws_codecommit_trigger":                            codecommit.ResourceTrigger(),

			"aws_codedeploy_app":               deploy.ResourceApp(),
			"aws_codedeploy_deployment_config": deploy.ResourceDeploymentConfig(),
			"aws_codedeploy_deployment_group":  deploy.ResourceDeploymentGroup(),

			"aws_codepipeline":         codepipeline.ResourceCodePipeline(),
			"aws_codepipeline_webhook": codepipeline.ResourceWebhook(),

			"aws_codestarconnections_connection": codestarconnections.ResourceConnection(),
			"aws_codestarconnections_host":       codestarconnections.ResourceHost(),

			"aws_codestarnotifications_notification_rule": codestarnotifications.ResourceNotificationRule(),

			"aws_cognito_identity_pool":                        cognitoidentity.ResourcePool(),
			"aws_cognito_identity_pool_provider_principal_tag": cognitoidentity.ResourcePoolProviderPrincipalTag(),
			"aws_cognito_identity_pool_roles_attachment":       cognitoidentity.ResourcePoolRolesAttachment(),

			"aws_cognito_identity_provider":          cognitoidp.ResourceIdentityProvider(),
			"aws_cognito_resource_server":            cognitoidp.ResourceResourceServer(),
			"aws_cognito_risk_configuration":         cognitoidp.ResourceRiskConfiguration(),
			"aws_cognito_user":                       cognitoidp.ResourceUser(),
			"aws_cognito_user_group":                 cognitoidp.ResourceUserGroup(),
			"aws_cognito_user_in_group":              cognitoidp.ResourceUserInGroup(),
			"aws_cognito_user_pool":                  cognitoidp.ResourceUserPool(),
			"aws_cognito_user_pool_client":           cognitoidp.ResourceUserPoolClient(),
			"aws_cognito_user_pool_domain":           cognitoidp.ResourceUserPoolDomain(),
			"aws_cognito_user_pool_ui_customization": cognitoidp.ResourceUserPoolUICustomization(),

			"aws_comprehend_entity_recognizer": comprehend.ResourceEntityRecognizer(),

			"aws_config_aggregate_authorization":       configservice.ResourceAggregateAuthorization(),
			"aws_config_config_rule":                   configservice.ResourceConfigRule(),
			"aws_config_configuration_aggregator":      configservice.ResourceConfigurationAggregator(),
			"aws_config_configuration_recorder":        configservice.ResourceConfigurationRecorder(),
			"aws_config_configuration_recorder_status": configservice.ResourceConfigurationRecorderStatus(),
			"aws_config_conformance_pack":              configservice.ResourceConformancePack(),
			"aws_config_delivery_channel":              configservice.ResourceDeliveryChannel(),
			"aws_config_organization_conformance_pack": configservice.ResourceOrganizationConformancePack(),
			"aws_config_organization_custom_rule":      configservice.ResourceOrganizationCustomRule(),
			"aws_config_organization_managed_rule":     configservice.ResourceOrganizationManagedRule(),
			"aws_config_remediation_configuration":     configservice.ResourceRemediationConfiguration(),

			"aws_connect_bot_association":             connect.ResourceBotAssociation(),
			"aws_connect_contact_flow":                connect.ResourceContactFlow(),
			"aws_connect_contact_flow_module":         connect.ResourceContactFlowModule(),
			"aws_connect_instance":                    connect.ResourceInstance(),
			"aws_connect_instance_storage_config":     connect.ResourceInstanceStorageConfig(),
			"aws_connect_hours_of_operation":          connect.ResourceHoursOfOperation(),
			"aws_connect_lambda_function_association": connect.ResourceLambdaFunctionAssociation(),
			"aws_connect_queue":                       connect.ResourceQueue(),
			"aws_connect_quick_connect":               connect.ResourceQuickConnect(),
			"aws_connect_routing_profile":             connect.ResourceRoutingProfile(),
			"aws_connect_security_profile":            connect.ResourceSecurityProfile(),
			"aws_connect_user":                        connect.ResourceUser(),
			"aws_connect_user_hierarchy_group":        connect.ResourceUserHierarchyGroup(),
			"aws_connect_user_hierarchy_structure":    connect.ResourceUserHierarchyStructure(),
			"aws_connect_vocabulary":                  connect.ResourceVocabulary(),

			"aws_cur_report_definition": cur.ResourceReportDefinition(),

			"aws_dataexchange_data_set": dataexchange.ResourceDataSet(),
			"aws_dataexchange_revision": dataexchange.ResourceRevision(),

			"aws_datapipeline_pipeline":            datapipeline.ResourcePipeline(),
			"aws_datapipeline_pipeline_definition": datapipeline.ResourcePipelineDefinition(),

			"aws_datasync_agent":                            datasync.ResourceAgent(),
			"aws_datasync_location_efs":                     datasync.ResourceLocationEFS(),
			"aws_datasync_location_fsx_lustre_file_system":  datasync.ResourceLocationFSxLustreFileSystem(),
			"aws_datasync_location_fsx_openzfs_file_system": datasync.ResourceLocationFSxOpenZFSFileSystem(),
			"aws_datasync_location_fsx_windows_file_system": datasync.ResourceLocationFSxWindowsFileSystem(),
			"aws_datasync_location_hdfs":                    datasync.ResourceLocationHDFS(),
			"aws_datasync_location_nfs":                     datasync.ResourceLocationNFS(),
			"aws_datasync_location_s3":                      datasync.ResourceLocationS3(),
			"aws_datasync_location_smb":                     datasync.ResourceLocationSMB(),
			"aws_datasync_task":                             datasync.ResourceTask(),

			"aws_dax_cluster":         dax.ResourceCluster(),
			"aws_dax_parameter_group": dax.ResourceParameterGroup(),
			"aws_dax_subnet_group":    dax.ResourceSubnetGroup(),

			"aws_devicefarm_device_pool":       devicefarm.ResourceDevicePool(),
			"aws_devicefarm_instance_profile":  devicefarm.ResourceInstanceProfile(),
			"aws_devicefarm_network_profile":   devicefarm.ResourceNetworkProfile(),
			"aws_devicefarm_project":           devicefarm.ResourceProject(),
			"aws_devicefarm_test_grid_project": devicefarm.ResourceTestGridProject(),
			"aws_devicefarm_upload":            devicefarm.ResourceUpload(),

			"aws_detective_graph":               detective.ResourceGraph(),
			"aws_detective_invitation_accepter": detective.ResourceInvitationAccepter(),
			"aws_detective_member":              detective.ResourceMember(),

			"aws_dx_bgp_peer":                                  directconnect.ResourceBGPPeer(),
			"aws_dx_connection":                                directconnect.ResourceConnection(),
			"aws_dx_connection_association":                    directconnect.ResourceConnectionAssociation(),
			"aws_dx_connection_confirmation":                   directconnect.ResourceConnectionConfirmation(),
			"aws_dx_gateway":                                   directconnect.ResourceGateway(),
			"aws_dx_gateway_association":                       directconnect.ResourceGatewayAssociation(),
			"aws_dx_gateway_association_proposal":              directconnect.ResourceGatewayAssociationProposal(),
			"aws_dx_hosted_connection":                         directconnect.ResourceHostedConnection(),
			"aws_dx_hosted_private_virtual_interface":          directconnect.ResourceHostedPrivateVirtualInterface(),
			"aws_dx_hosted_private_virtual_interface_accepter": directconnect.ResourceHostedPrivateVirtualInterfaceAccepter(),
			"aws_dx_hosted_public_virtual_interface":           directconnect.ResourceHostedPublicVirtualInterface(),
			"aws_dx_hosted_public_virtual_interface_accepter":  directconnect.ResourceHostedPublicVirtualInterfaceAccepter(),
			"aws_dx_hosted_transit_virtual_interface":          directconnect.ResourceHostedTransitVirtualInterface(),
			"aws_dx_hosted_transit_virtual_interface_accepter": directconnect.ResourceHostedTransitVirtualInterfaceAccepter(),
			"aws_dx_lag":                       directconnect.ResourceLag(),
			"aws_dx_private_virtual_interface": directconnect.ResourcePrivateVirtualInterface(),
			"aws_dx_public_virtual_interface":  directconnect.ResourcePublicVirtualInterface(),
			"aws_dx_transit_virtual_interface": directconnect.ResourceTransitVirtualInterface(),

			"aws_dlm_lifecycle_policy": dlm.ResourceLifecyclePolicy(),

			"aws_dms_certificate":              dms.ResourceCertificate(),
			"aws_dms_endpoint":                 dms.ResourceEndpoint(),
			"aws_dms_event_subscription":       dms.ResourceEventSubscription(),
			"aws_dms_replication_instance":     dms.ResourceReplicationInstance(),
			"aws_dms_replication_subnet_group": dms.ResourceReplicationSubnetGroup(),
			"aws_dms_replication_task":         dms.ResourceReplicationTask(),

			"aws_docdb_cluster":                 docdb.ResourceCluster(),
			"aws_docdb_cluster_instance":        docdb.ResourceClusterInstance(),
			"aws_docdb_cluster_parameter_group": docdb.ResourceClusterParameterGroup(),
			"aws_docdb_cluster_snapshot":        docdb.ResourceClusterSnapshot(),
			"aws_docdb_event_subscription":      docdb.ResourceEventSubscription(),
			"aws_docdb_global_cluster":          docdb.ResourceGlobalCluster(),
			"aws_docdb_subnet_group":            docdb.ResourceSubnetGroup(),

			"aws_directory_service_conditional_forwarder":     ds.ResourceConditionalForwarder(),
			"aws_directory_service_directory":                 ds.ResourceDirectory(),
			"aws_directory_service_log_subscription":          ds.ResourceLogSubscription(),
			"aws_directory_service_region":                    ds.ResourceRegion(),
			"aws_directory_service_radius_settings":           ds.ResourceRadiusSettings(),
			"aws_directory_service_shared_directory_accepter": ds.ResourceSharedDirectoryAccepter(),
			"aws_directory_service_shared_directory":          ds.ResourceSharedDirectory(),

			"aws_dynamodb_contributor_insights":          dynamodb.ResourceContributorInsights(),
			"aws_dynamodb_global_table":                  dynamodb.ResourceGlobalTable(),
			"aws_dynamodb_kinesis_streaming_destination": dynamodb.ResourceKinesisStreamingDestination(),
			"aws_dynamodb_table":                         dynamodb.ResourceTable(),
			"aws_dynamodb_table_item":                    dynamodb.ResourceTableItem(),
			"aws_dynamodb_table_replica":                 dynamodb.ResourceTableReplica(),
			"aws_dynamodb_tag":                           dynamodb.ResourceTag(),

			"aws_ami":                                              ec2.ResourceAMI(),
			"aws_ami_copy":                                         ec2.ResourceAMICopy(),
			"aws_ami_from_instance":                                ec2.ResourceAMIFromInstance(),
			"aws_ami_launch_permission":                            ec2.ResourceAMILaunchPermission(),
			"aws_customer_gateway":                                 ec2.ResourceCustomerGateway(),
			"aws_default_network_acl":                              ec2.ResourceDefaultNetworkACL(),
			"aws_default_route_table":                              ec2.ResourceDefaultRouteTable(),
			"aws_default_security_group":                           ec2.ResourceDefaultSecurityGroup(),
			"aws_default_subnet":                                   ec2.ResourceDefaultSubnet(),
			"aws_default_vpc":                                      ec2.ResourceDefaultVPC(),
			"aws_default_vpc_dhcp_options":                         ec2.ResourceDefaultVPCDHCPOptions(),
			"aws_ebs_default_kms_key":                              ec2.ResourceEBSDefaultKMSKey(),
			"aws_ebs_encryption_by_default":                        ec2.ResourceEBSEncryptionByDefault(),
			"aws_ebs_snapshot":                                     ec2.ResourceEBSSnapshot(),
			"aws_ebs_snapshot_copy":                                ec2.ResourceEBSSnapshotCopy(),
			"aws_ebs_snapshot_import":                              ec2.ResourceEBSSnapshotImport(),
			"aws_ebs_volume":                                       ec2.ResourceEBSVolume(),
			"aws_ec2_availability_zone_group":                      ec2.ResourceAvailabilityZoneGroup(),
			"aws_ec2_capacity_reservation":                         ec2.ResourceCapacityReservation(),
			"aws_ec2_carrier_gateway":                              ec2.ResourceCarrierGateway(),
			"aws_ec2_client_vpn_authorization_rule":                ec2.ResourceClientVPNAuthorizationRule(),
			"aws_ec2_client_vpn_endpoint":                          ec2.ResourceClientVPNEndpoint(),
			"aws_ec2_client_vpn_network_association":               ec2.ResourceClientVPNNetworkAssociation(),
			"aws_ec2_client_vpn_route":                             ec2.ResourceClientVPNRoute(),
			"aws_ec2_fleet":                                        ec2.ResourceFleet(),
			"aws_ec2_host":                                         ec2.ResourceHost(),
			"aws_ec2_local_gateway_route":                          ec2.ResourceLocalGatewayRoute(),
			"aws_ec2_local_gateway_route_table_vpc_association":    ec2.ResourceLocalGatewayRouteTableVPCAssociation(),
			"aws_ec2_managed_prefix_list":                          ec2.ResourceManagedPrefixList(),
			"aws_ec2_managed_prefix_list_entry":                    ec2.ResourceManagedPrefixListEntry(),
			"aws_ec2_network_insights_analysis":                    ec2.ResourceNetworkInsightsAnalysis(),
			"aws_ec2_network_insights_path":                        ec2.ResourceNetworkInsightsPath(),
			"aws_ec2_serial_console_access":                        ec2.ResourceSerialConsoleAccess(),
			"aws_ec2_subnet_cidr_reservation":                      ec2.ResourceSubnetCIDRReservation(),
			"aws_ec2_tag":                                          ec2.ResourceTag(),
			"aws_ec2_traffic_mirror_filter":                        ec2.ResourceTrafficMirrorFilter(),
			"aws_ec2_traffic_mirror_filter_rule":                   ec2.ResourceTrafficMirrorFilterRule(),
			"aws_ec2_traffic_mirror_session":                       ec2.ResourceTrafficMirrorSession(),
			"aws_ec2_traffic_mirror_target":                        ec2.ResourceTrafficMirrorTarget(),
			"aws_ec2_transit_gateway":                              ec2.ResourceTransitGateway(),
			"aws_ec2_transit_gateway_connect":                      ec2.ResourceTransitGatewayConnect(),
			"aws_ec2_transit_gateway_connect_peer":                 ec2.ResourceTransitGatewayConnectPeer(),
			"aws_ec2_transit_gateway_multicast_domain":             ec2.ResourceTransitGatewayMulticastDomain(),
			"aws_ec2_transit_gateway_multicast_domain_association": ec2.ResourceTransitGatewayMulticastDomainAssociation(),
			"aws_ec2_transit_gateway_multicast_group_member":       ec2.ResourceTransitGatewayMulticastGroupMember(),
			"aws_ec2_transit_gateway_multicast_group_source":       ec2.ResourceTransitGatewayMulticastGroupSource(),
			"aws_ec2_transit_gateway_peering_attachment":           ec2.ResourceTransitGatewayPeeringAttachment(),
			"aws_ec2_transit_gateway_peering_attachment_accepter":  ec2.ResourceTransitGatewayPeeringAttachmentAccepter(),
			"aws_ec2_transit_gateway_policy_table":                 ec2.ResourceTransitGatewayPolicyTable(),
			"aws_ec2_transit_gateway_policy_table_association":     ec2.ResourceTransitGatewayPolicyTableAssociation(),
			"aws_ec2_transit_gateway_prefix_list_reference":        ec2.ResourceTransitGatewayPrefixListReference(),
			"aws_ec2_transit_gateway_route":                        ec2.ResourceTransitGatewayRoute(),
			"aws_ec2_transit_gateway_route_table":                  ec2.ResourceTransitGatewayRouteTable(),
			"aws_ec2_transit_gateway_route_table_association":      ec2.ResourceTransitGatewayRouteTableAssociation(),
			"aws_ec2_transit_gateway_route_table_propagation":      ec2.ResourceTransitGatewayRouteTablePropagation(),
			"aws_ec2_transit_gateway_vpc_attachment":               ec2.ResourceTransitGatewayVPCAttachment(),
			"aws_ec2_transit_gateway_vpc_attachment_accepter":      ec2.ResourceTransitGatewayVPCAttachmentAccepter(),
			"aws_egress_only_internet_gateway":                     ec2.ResourceEgressOnlyInternetGateway(),
			"aws_eip":                                              ec2.ResourceEIP(),
			"aws_eip_association":                                  ec2.ResourceEIPAssociation(),
			"aws_flow_log":                                         ec2.ResourceFlowLog(),
			"aws_instance":                                         ec2.ResourceInstance(),
			"aws_internet_gateway":                                 ec2.ResourceInternetGateway(),
			"aws_internet_gateway_attachment":                      ec2.ResourceInternetGatewayAttachment(),
			"aws_key_pair":                                         ec2.ResourceKeyPair(),
			"aws_launch_template":                                  ec2.ResourceLaunchTemplate(),
			"aws_main_route_table_association":                     ec2.ResourceMainRouteTableAssociation(),
			"aws_nat_gateway":                                      ec2.ResourceNATGateway(),
			"aws_network_acl":                                      ec2.ResourceNetworkACL(),
			"aws_network_acl_association":                          ec2.ResourceNetworkACLAssociation(),
			"aws_network_acl_rule":                                 ec2.ResourceNetworkACLRule(),
			"aws_network_interface":                                ec2.ResourceNetworkInterface(),
			"aws_network_interface_attachment":                     ec2.ResourceNetworkInterfaceAttachment(),
			"aws_network_interface_sg_attachment":                  ec2.ResourceNetworkInterfaceSGAttachment(),
			"aws_placement_group":                                  ec2.ResourcePlacementGroup(),
			"aws_route":                                            ec2.ResourceRoute(),
			"aws_route_table":                                      ec2.ResourceRouteTable(),
			"aws_route_table_association":                          ec2.ResourceRouteTableAssociation(),
			"aws_security_group":                                   ec2.ResourceSecurityGroup(),
			"aws_security_group_rule":                              ec2.ResourceSecurityGroupRule(),
			"aws_snapshot_create_volume_permission":                ec2.ResourceSnapshotCreateVolumePermission(),
			"aws_spot_datafeed_subscription":                       ec2.ResourceSpotDataFeedSubscription(),
			"aws_spot_fleet_request":                               ec2.ResourceSpotFleetRequest(),
			"aws_spot_instance_request":                            ec2.ResourceSpotInstanceRequest(),
			"aws_subnet":                                           ec2.ResourceSubnet(),
			"aws_volume_attachment":                                ec2.ResourceVolumeAttachment(),
			"aws_vpc":                                              ec2.ResourceVPC(),
			"aws_vpc_dhcp_options":                                 ec2.ResourceVPCDHCPOptions(),
			"aws_vpc_dhcp_options_association":                     ec2.ResourceVPCDHCPOptionsAssociation(),
			"aws_vpc_endpoint":                                     ec2.ResourceVPCEndpoint(),
			"aws_vpc_endpoint_connection_accepter":                 ec2.ResourceVPCEndpointConnectionAccepter(),
			"aws_vpc_endpoint_connection_notification":             ec2.ResourceVPCEndpointConnectionNotification(),
			"aws_vpc_endpoint_policy":                              ec2.ResourceVPCEndpointPolicy(),
			"aws_vpc_endpoint_route_table_association":             ec2.ResourceVPCEndpointRouteTableAssociation(),
			"aws_vpc_endpoint_security_group_association":          ec2.ResourceVPCEndpointSecurityGroupAssociation(),
			"aws_vpc_endpoint_service":                             ec2.ResourceVPCEndpointService(),
			"aws_vpc_endpoint_service_allowed_principal":           ec2.ResourceVPCEndpointServiceAllowedPrincipal(),
			"aws_vpc_endpoint_subnet_association":                  ec2.ResourceVPCEndpointSubnetAssociation(),
			"aws_vpc_ipam":                                         ec2.ResourceIPAM(),
			"aws_vpc_ipam_organization_admin_account":              ec2.ResourceIPAMOrganizationAdminAccount(),
			"aws_vpc_ipam_pool":                                    ec2.ResourceIPAMPool(),
			"aws_vpc_ipam_pool_cidr_allocation":                    ec2.ResourceIPAMPoolCIDRAllocation(),
			"aws_vpc_ipam_pool_cidr":                               ec2.ResourceIPAMPoolCIDR(),
			"aws_vpc_ipam_preview_next_cidr":                       ec2.ResourceIPAMPreviewNextCIDR(),
			"aws_vpc_ipam_scope":                                   ec2.ResourceIPAMScope(),
			"aws_vpc_ipv4_cidr_block_association":                  ec2.ResourceVPCIPv4CIDRBlockAssociation(),
			"aws_vpc_ipv6_cidr_block_association":                  ec2.ResourceVPCIPv6CIDRBlockAssociation(),
			"aws_vpc_peering_connection":                           ec2.ResourceVPCPeeringConnection(),
			"aws_vpc_peering_connection_accepter":                  ec2.ResourceVPCPeeringConnectionAccepter(),
			"aws_vpc_peering_connection_options":                   ec2.ResourceVPCPeeringConnectionOptions(),
			"aws_vpn_connection":                                   ec2.ResourceVPNConnection(),
			"aws_vpn_connection_route":                             ec2.ResourceVPNConnectionRoute(),
			"aws_vpn_gateway":                                      ec2.ResourceVPNGateway(),
			"aws_vpn_gateway_attachment":                           ec2.ResourceVPNGatewayAttachment(),
			"aws_vpn_gateway_route_propagation":                    ec2.ResourceVPNGatewayRoutePropagation(),

			"aws_ecr_lifecycle_policy":                ecr.ResourceLifecyclePolicy(),
			"aws_ecr_pull_through_cache_rule":         ecr.ResourcePullThroughCacheRule(),
			"aws_ecr_registry_policy":                 ecr.ResourceRegistryPolicy(),
			"aws_ecr_registry_scanning_configuration": ecr.ResourceRegistryScanningConfiguration(),
			"aws_ecr_replication_configuration":       ecr.ResourceReplicationConfiguration(),
			"aws_ecr_repository":                      ecr.ResourceRepository(),
			"aws_ecr_repository_policy":               ecr.ResourceRepositoryPolicy(),

			"aws_ecrpublic_repository":        ecrpublic.ResourceRepository(),
			"aws_ecrpublic_repository_policy": ecrpublic.ResourceRepositoryPolicy(),

			"aws_ecs_account_setting_default":    ecs.ResourceAccountSettingDefault(),
			"aws_ecs_capacity_provider":          ecs.ResourceCapacityProvider(),
			"aws_ecs_cluster":                    ecs.ResourceCluster(),
			"aws_ecs_cluster_capacity_providers": ecs.ResourceClusterCapacityProviders(),
			"aws_ecs_service":                    ecs.ResourceService(),
			"aws_ecs_tag":                        ecs.ResourceTag(),
			"aws_ecs_task_definition":            ecs.ResourceTaskDefinition(),
			"aws_ecs_task_set":                   ecs.ResourceTaskSet(),

			"aws_efs_access_point":              efs.ResourceAccessPoint(),
			"aws_efs_backup_policy":             efs.ResourceBackupPolicy(),
			"aws_efs_file_system":               efs.ResourceFileSystem(),
			"aws_efs_file_system_policy":        efs.ResourceFileSystemPolicy(),
			"aws_efs_mount_target":              efs.ResourceMountTarget(),
			"aws_efs_replication_configuration": efs.ResourceReplicationConfiguration(),

			"aws_eks_addon":                    eks.ResourceAddon(),
			"aws_eks_cluster":                  eks.ResourceCluster(),
			"aws_eks_fargate_profile":          eks.ResourceFargateProfile(),
			"aws_eks_identity_provider_config": eks.ResourceIdentityProviderConfig(),
			"aws_eks_node_group":               eks.ResourceNodeGroup(),

			"aws_elasticache_cluster":                  elasticache.ResourceCluster(),
			"aws_elasticache_global_replication_group": elasticache.ResourceGlobalReplicationGroup(),
			"aws_elasticache_parameter_group":          elasticache.ResourceParameterGroup(),
			"aws_elasticache_replication_group":        elasticache.ResourceReplicationGroup(),
			"aws_elasticache_security_group":           elasticache.ResourceSecurityGroup(),
			"aws_elasticache_subnet_group":             elasticache.ResourceSubnetGroup(),
			"aws_elasticache_user":                     elasticache.ResourceUser(),
			"aws_elasticache_user_group":               elasticache.ResourceUserGroup(),
			"aws_elasticache_user_group_association":   elasticache.ResourceUserGroupAssociation(),

			"aws_elastic_beanstalk_application":            elasticbeanstalk.ResourceApplication(),
			"aws_elastic_beanstalk_application_version":    elasticbeanstalk.ResourceApplicationVersion(),
			"aws_elastic_beanstalk_configuration_template": elasticbeanstalk.ResourceConfigurationTemplate(),
			"aws_elastic_beanstalk_environment":            elasticbeanstalk.ResourceEnvironment(),

			"aws_elasticsearch_domain":              elasticsearch.ResourceDomain(),
			"aws_elasticsearch_domain_policy":       elasticsearch.ResourceDomainPolicy(),
			"aws_elasticsearch_domain_saml_options": elasticsearch.ResourceDomainSAMLOptions(),

			"aws_elastictranscoder_pipeline": elastictranscoder.ResourcePipeline(),
			"aws_elastictranscoder_preset":   elastictranscoder.ResourcePreset(),

			"aws_app_cookie_stickiness_policy":        elb.ResourceAppCookieStickinessPolicy(),
			"aws_elb":                                 elb.ResourceLoadBalancer(),
			"aws_elb_attachment":                      elb.ResourceAttachment(),
			"aws_lb_cookie_stickiness_policy":         elb.ResourceCookieStickinessPolicy(),
			"aws_lb_ssl_negotiation_policy":           elb.ResourceSSLNegotiationPolicy(),
			"aws_load_balancer_backend_server_policy": elb.ResourceBackendServerPolicy(),
			"aws_load_balancer_listener_policy":       elb.ResourceListenerPolicy(),
			"aws_load_balancer_policy":                elb.ResourcePolicy(),
			"aws_proxy_protocol_policy":               elb.ResourceProxyProtocolPolicy(),

			"aws_alb":                         elbv2.ResourceLoadBalancer(),
			"aws_alb_listener":                elbv2.ResourceListener(),
			"aws_alb_listener_certificate":    elbv2.ResourceListenerCertificate(),
			"aws_alb_listener_rule":           elbv2.ResourceListenerRule(),
			"aws_alb_target_group":            elbv2.ResourceTargetGroup(),
			"aws_alb_target_group_attachment": elbv2.ResourceTargetGroupAttachment(),
			"aws_lb":                          elbv2.ResourceLoadBalancer(),
			"aws_lb_listener":                 elbv2.ResourceListener(),
			"aws_lb_listener_certificate":     elbv2.ResourceListenerCertificate(),
			"aws_lb_listener_rule":            elbv2.ResourceListenerRule(),
			"aws_lb_target_group":             elbv2.ResourceTargetGroup(),
			"aws_lb_target_group_attachment":  elbv2.ResourceTargetGroupAttachment(),

			"aws_emr_cluster":                emr.ResourceCluster(),
			"aws_emr_instance_fleet":         emr.ResourceInstanceFleet(),
			"aws_emr_instance_group":         emr.ResourceInstanceGroup(),
			"aws_emr_managed_scaling_policy": emr.ResourceManagedScalingPolicy(),
			"aws_emr_security_configuration": emr.ResourceSecurityConfiguration(),
			"aws_emr_studio":                 emr.ResourceStudio(),
			"aws_emr_studio_session_mapping": emr.ResourceStudioSessionMapping(),

			"aws_emrcontainers_virtual_cluster": emrcontainers.ResourceVirtualCluster(),

			"aws_emrserverless_application": emrserverless.ResourceApplication(),

			"aws_kinesis_firehose_delivery_stream": firehose.ResourceDeliveryStream(),

			"aws_fis_experiment_template": fis.ResourceExperimentTemplate(),

			"aws_fms_admin_account": fms.ResourceAdminAccount(),
			"aws_fms_policy":        fms.ResourcePolicy(),

			"aws_fsx_backup":                        fsx.ResourceBackup(),
			"aws_fsx_lustre_file_system":            fsx.ResourceLustreFileSystem(),
			"aws_fsx_data_repository_association":   fsx.ResourceDataRepositoryAssociation(),
			"aws_fsx_ontap_file_system":             fsx.ResourceOntapFileSystem(),
			"aws_fsx_ontap_storage_virtual_machine": fsx.ResourceOntapStorageVirtualMachine(),
			"aws_fsx_ontap_volume":                  fsx.ResourceOntapVolume(),
			"aws_fsx_openzfs_file_system":           fsx.ResourceOpenzfsFileSystem(),
			"aws_fsx_openzfs_volume":                fsx.ResourceOpenzfsVolume(),
			"aws_fsx_openzfs_snapshot":              fsx.ResourceOpenzfsSnapshot(),
			"aws_fsx_windows_file_system":           fsx.ResourceWindowsFileSystem(),

			"aws_gamelift_alias":              gamelift.ResourceAlias(),
			"aws_gamelift_build":              gamelift.ResourceBuild(),
			"aws_gamelift_fleet":              gamelift.ResourceFleet(),
			"aws_gamelift_game_server_group":  gamelift.ResourceGameServerGroup(),
			"aws_gamelift_game_session_queue": gamelift.ResourceGameSessionQueue(),
			"aws_gamelift_script":             gamelift.ResourceScript(),

			"aws_glacier_vault":      glacier.ResourceVault(),
			"aws_glacier_vault_lock": glacier.ResourceVaultLock(),

			"aws_globalaccelerator_accelerator":    globalaccelerator.ResourceAccelerator(),
			"aws_globalaccelerator_endpoint_group": globalaccelerator.ResourceEndpointGroup(),
			"aws_globalaccelerator_listener":       globalaccelerator.ResourceListener(),

			"aws_glue_catalog_database":                 glue.ResourceCatalogDatabase(),
			"aws_glue_catalog_table":                    glue.ResourceCatalogTable(),
			"aws_glue_classifier":                       glue.ResourceClassifier(),
			"aws_glue_connection":                       glue.ResourceConnection(),
			"aws_glue_crawler":                          glue.ResourceCrawler(),
			"aws_glue_data_catalog_encryption_settings": glue.ResourceDataCatalogEncryptionSettings(),
			"aws_glue_dev_endpoint":                     glue.ResourceDevEndpoint(),
			"aws_glue_job":                              glue.ResourceJob(),
			"aws_glue_ml_transform":                     glue.ResourceMLTransform(),
			"aws_glue_partition":                        glue.ResourcePartition(),
			"aws_glue_partition_index":                  glue.ResourcePartitionIndex(),
			"aws_glue_registry":                         glue.ResourceRegistry(),
			"aws_glue_resource_policy":                  glue.ResourceResourcePolicy(),
			"aws_glue_schema":                           glue.ResourceSchema(),
			"aws_glue_security_configuration":           glue.ResourceSecurityConfiguration(),
			"aws_glue_trigger":                          glue.ResourceTrigger(),
			"aws_glue_user_defined_function":            glue.ResourceUserDefinedFunction(),
			"aws_glue_workflow":                         glue.ResourceWorkflow(),

			"aws_grafana_license_association":          grafana.ResourceLicenseAssociation(),
			"aws_grafana_role_association":             grafana.ResourceRoleAssociation(),
			"aws_grafana_workspace":                    grafana.ResourceWorkspace(),
			"aws_grafana_workspace_api_key":            grafana.ResourceWorkspaceAPIKey(),
			"aws_grafana_workspace_saml_configuration": grafana.ResourceWorkspaceSAMLConfiguration(),

			"aws_guardduty_detector":                   guardduty.ResourceDetector(),
			"aws_guardduty_filter":                     guardduty.ResourceFilter(),
			"aws_guardduty_invite_accepter":            guardduty.ResourceInviteAccepter(),
			"aws_guardduty_ipset":                      guardduty.ResourceIPSet(),
			"aws_guardduty_member":                     guardduty.ResourceMember(),
			"aws_guardduty_organization_admin_account": guardduty.ResourceOrganizationAdminAccount(),
			"aws_guardduty_organization_configuration": guardduty.ResourceOrganizationConfiguration(),
			"aws_guardduty_publishing_destination":     guardduty.ResourcePublishingDestination(),
			"aws_guardduty_threatintelset":             guardduty.ResourceThreatintelset(),

			"aws_iam_access_key":                  iam.ResourceAccessKey(),
			"aws_iam_account_alias":               iam.ResourceAccountAlias(),
			"aws_iam_account_password_policy":     iam.ResourceAccountPasswordPolicy(),
			"aws_iam_group":                       iam.ResourceGroup(),
			"aws_iam_group_membership":            iam.ResourceGroupMembership(),
			"aws_iam_group_policy":                iam.ResourceGroupPolicy(),
			"aws_iam_group_policy_attachment":     iam.ResourceGroupPolicyAttachment(),
			"aws_iam_instance_profile":            iam.ResourceInstanceProfile(),
			"aws_iam_openid_connect_provider":     iam.ResourceOpenIDConnectProvider(),
			"aws_iam_policy":                      iam.ResourcePolicy(),
			"aws_iam_policy_attachment":           iam.ResourcePolicyAttachment(),
			"aws_iam_role":                        iam.ResourceRole(),
			"aws_iam_role_policy":                 iam.ResourceRolePolicy(),
			"aws_iam_role_policy_attachment":      iam.ResourceRolePolicyAttachment(),
			"aws_iam_saml_provider":               iam.ResourceSAMLProvider(),
			"aws_iam_server_certificate":          iam.ResourceServerCertificate(),
			"aws_iam_service_linked_role":         iam.ResourceServiceLinkedRole(),
			"aws_iam_service_specific_credential": iam.ResourceServiceSpecificCredential(),
			"aws_iam_signing_certificate":         iam.ResourceSigningCertificate(),
			"aws_iam_user":                        iam.ResourceUser(),
			"aws_iam_user_group_membership":       iam.ResourceUserGroupMembership(),
			"aws_iam_user_login_profile":          iam.ResourceUserLoginProfile(),
			"aws_iam_user_policy":                 iam.ResourceUserPolicy(),
			"aws_iam_user_policy_attachment":      iam.ResourceUserPolicyAttachment(),
			"aws_iam_user_ssh_key":                iam.ResourceUserSSHKey(),
			"aws_iam_virtual_mfa_device":          iam.ResourceVirtualMFADevice(),

<<<<<<< HEAD
			"aws_identitystore_group": identitystore.ResourceGroup(),
=======
			"aws_identitystore_user": identitystore.ResourceUser(),
>>>>>>> cb5ca5b0

			"aws_imagebuilder_component":                    imagebuilder.ResourceComponent(),
			"aws_imagebuilder_container_recipe":             imagebuilder.ResourceContainerRecipe(),
			"aws_imagebuilder_distribution_configuration":   imagebuilder.ResourceDistributionConfiguration(),
			"aws_imagebuilder_image":                        imagebuilder.ResourceImage(),
			"aws_imagebuilder_image_pipeline":               imagebuilder.ResourceImagePipeline(),
			"aws_imagebuilder_image_recipe":                 imagebuilder.ResourceImageRecipe(),
			"aws_imagebuilder_infrastructure_configuration": imagebuilder.ResourceInfrastructureConfiguration(),

			"aws_inspector_assessment_target":   inspector.ResourceAssessmentTarget(),
			"aws_inspector_assessment_template": inspector.ResourceAssessmentTemplate(),
			"aws_inspector_resource_group":      inspector.ResourceResourceGroup(),

			"aws_iot_authorizer":                 iot.ResourceAuthorizer(),
			"aws_iot_certificate":                iot.ResourceCertificate(),
			"aws_iot_indexing_configuration":     iot.ResourceIndexingConfiguration(),
			"aws_iot_logging_options":            iot.ResourceLoggingOptions(),
			"aws_iot_policy":                     iot.ResourcePolicy(),
			"aws_iot_policy_attachment":          iot.ResourcePolicyAttachment(),
			"aws_iot_provisioning_template":      iot.ResourceProvisioningTemplate(),
			"aws_iot_role_alias":                 iot.ResourceRoleAlias(),
			"aws_iot_thing":                      iot.ResourceThing(),
			"aws_iot_thing_group":                iot.ResourceThingGroup(),
			"aws_iot_thing_group_membership":     iot.ResourceThingGroupMembership(),
			"aws_iot_thing_principal_attachment": iot.ResourceThingPrincipalAttachment(),
			"aws_iot_thing_type":                 iot.ResourceThingType(),
			"aws_iot_topic_rule":                 iot.ResourceTopicRule(),
			"aws_iot_topic_rule_destination":     iot.ResourceTopicRuleDestination(),

			"aws_msk_cluster":                  kafka.ResourceCluster(),
			"aws_msk_configuration":            kafka.ResourceConfiguration(),
			"aws_msk_scram_secret_association": kafka.ResourceScramSecretAssociation(),
			"aws_msk_serverless_cluster":       kafka.ResourceServerlessCluster(),

			"aws_mskconnect_connector":            kafkaconnect.ResourceConnector(),
			"aws_mskconnect_custom_plugin":        kafkaconnect.ResourceCustomPlugin(),
			"aws_mskconnect_worker_configuration": kafkaconnect.ResourceWorkerConfiguration(),

			"aws_kendra_data_source":                  kendra.ResourceDataSource(),
			"aws_kendra_experience":                   kendra.ResourceExperience(),
			"aws_kendra_faq":                          kendra.ResourceFaq(),
			"aws_kendra_index":                        kendra.ResourceIndex(),
			"aws_kendra_query_suggestions_block_list": kendra.ResourceQuerySuggestionsBlockList(),
			"aws_kendra_thesaurus":                    kendra.ResourceThesaurus(),

			"aws_keyspaces_keyspace": keyspaces.ResourceKeyspace(),
			"aws_keyspaces_table":    keyspaces.ResourceTable(),

			"aws_kinesis_stream":          kinesis.ResourceStream(),
			"aws_kinesis_stream_consumer": kinesis.ResourceStreamConsumer(),

			"aws_kinesis_analytics_application":           kinesisanalytics.ResourceApplication(),
			"aws_kinesisanalyticsv2_application":          kinesisanalyticsv2.ResourceApplication(),
			"aws_kinesisanalyticsv2_application_snapshot": kinesisanalyticsv2.ResourceApplicationSnapshot(),

			"aws_kinesis_video_stream": kinesisvideo.ResourceStream(),

			"aws_kms_alias":                kms.ResourceAlias(),
			"aws_kms_ciphertext":           kms.ResourceCiphertext(),
			"aws_kms_external_key":         kms.ResourceExternalKey(),
			"aws_kms_grant":                kms.ResourceGrant(),
			"aws_kms_key":                  kms.ResourceKey(),
			"aws_kms_replica_external_key": kms.ResourceReplicaExternalKey(),
			"aws_kms_replica_key":          kms.ResourceReplicaKey(),

			"aws_lakeformation_data_lake_settings": lakeformation.ResourceDataLakeSettings(),
			"aws_lakeformation_lf_tag":             lakeformation.ResourceLFTag(),
			"aws_lakeformation_permissions":        lakeformation.ResourcePermissions(),
			"aws_lakeformation_resource":           lakeformation.ResourceResource(),
			"aws_lakeformation_resource_lf_tags":   lakeformation.ResourceResourceLFTags(),

			"aws_lambda_alias":                          lambda.ResourceAlias(),
			"aws_lambda_code_signing_config":            lambda.ResourceCodeSigningConfig(),
			"aws_lambda_event_source_mapping":           lambda.ResourceEventSourceMapping(),
			"aws_lambda_function":                       lambda.ResourceFunction(),
			"aws_lambda_function_event_invoke_config":   lambda.ResourceFunctionEventInvokeConfig(),
			"aws_lambda_function_url":                   lambda.ResourceFunctionURL(),
			"aws_lambda_invocation":                     lambda.ResourceInvocation(),
			"aws_lambda_layer_version":                  lambda.ResourceLayerVersion(),
			"aws_lambda_layer_version_permission":       lambda.ResourceLayerVersionPermission(),
			"aws_lambda_permission":                     lambda.ResourcePermission(),
			"aws_lambda_provisioned_concurrency_config": lambda.ResourceProvisionedConcurrencyConfig(),

			"aws_lex_bot":       lexmodels.ResourceBot(),
			"aws_lex_bot_alias": lexmodels.ResourceBotAlias(),
			"aws_lex_intent":    lexmodels.ResourceIntent(),
			"aws_lex_slot_type": lexmodels.ResourceSlotType(),

			"aws_licensemanager_association":           licensemanager.ResourceAssociation(),
			"aws_licensemanager_license_configuration": licensemanager.ResourceLicenseConfiguration(),

			"aws_lightsail_container_service":                    lightsail.ResourceContainerService(),
			"aws_lightsail_container_service_deployment_version": lightsail.ResourceContainerServiceDeploymentVersion(),
			"aws_lightsail_database":                             lightsail.ResourceDatabase(),
			"aws_lightsail_domain":                               lightsail.ResourceDomain(),
			"aws_lightsail_instance":                             lightsail.ResourceInstance(),
			"aws_lightsail_instance_public_ports":                lightsail.ResourceInstancePublicPorts(),
			"aws_lightsail_key_pair":                             lightsail.ResourceKeyPair(),
			"aws_lightsail_static_ip":                            lightsail.ResourceStaticIP(),
			"aws_lightsail_static_ip_attachment":                 lightsail.ResourceStaticIPAttachment(),

			"aws_location_geofence_collection": location.ResourceGeofenceCollection(),
			"aws_location_map":                 location.ResourceMap(),
			"aws_location_place_index":         location.ResourcePlaceIndex(),
			"aws_location_route_calculator":    location.ResourceRouteCalculator(),
			"aws_location_tracker":             location.ResourceTracker(),
			"aws_location_tracker_association": location.ResourceTrackerAssociation(),

			"aws_macie_member_account_association": macie.ResourceMemberAccountAssociation(),
			"aws_macie_s3_bucket_association":      macie.ResourceS3BucketAssociation(),

			"aws_macie2_account":                             macie2.ResourceAccount(),
			"aws_macie2_classification_job":                  macie2.ResourceClassificationJob(),
			"aws_macie2_custom_data_identifier":              macie2.ResourceCustomDataIdentifier(),
			"aws_macie2_findings_filter":                     macie2.ResourceFindingsFilter(),
			"aws_macie2_invitation_accepter":                 macie2.ResourceInvitationAccepter(),
			"aws_macie2_member":                              macie2.ResourceMember(),
			"aws_macie2_organization_admin_account":          macie2.ResourceOrganizationAdminAccount(),
			"aws_macie2_classification_export_configuration": macie2.ResourceClassificationExportConfiguration(),

			"aws_media_convert_queue": mediaconvert.ResourceQueue(),

			"aws_media_package_channel": mediapackage.ResourceChannel(),

			"aws_medialive_input":                medialive.ResourceInput(),
			"aws_medialive_input_security_group": medialive.ResourceInputSecurityGroup(),
			"aws_medialive_multiplex":            medialive.ResourceMultiplex(),

			"aws_media_store_container":        mediastore.ResourceContainer(),
			"aws_media_store_container_policy": mediastore.ResourceContainerPolicy(),

			"aws_memorydb_acl":             memorydb.ResourceACL(),
			"aws_memorydb_cluster":         memorydb.ResourceCluster(),
			"aws_memorydb_parameter_group": memorydb.ResourceParameterGroup(),
			"aws_memorydb_snapshot":        memorydb.ResourceSnapshot(),
			"aws_memorydb_subnet_group":    memorydb.ResourceSubnetGroup(),
			"aws_memorydb_user":            memorydb.ResourceUser(),

			"aws_mq_broker":        mq.ResourceBroker(),
			"aws_mq_configuration": mq.ResourceConfiguration(),

			"aws_mwaa_environment": mwaa.ResourceEnvironment(),

			"aws_neptune_cluster":                 neptune.ResourceCluster(),
			"aws_neptune_cluster_endpoint":        neptune.ResourceClusterEndpoint(),
			"aws_neptune_cluster_instance":        neptune.ResourceClusterInstance(),
			"aws_neptune_cluster_parameter_group": neptune.ResourceClusterParameterGroup(),
			"aws_neptune_cluster_snapshot":        neptune.ResourceClusterSnapshot(),
			"aws_neptune_event_subscription":      neptune.ResourceEventSubscription(),
			"aws_neptune_parameter_group":         neptune.ResourceParameterGroup(),
			"aws_neptune_subnet_group":            neptune.ResourceSubnetGroup(),

			"aws_networkfirewall_firewall":              networkfirewall.ResourceFirewall(),
			"aws_networkfirewall_firewall_policy":       networkfirewall.ResourceFirewallPolicy(),
			"aws_networkfirewall_logging_configuration": networkfirewall.ResourceLoggingConfiguration(),
			"aws_networkfirewall_resource_policy":       networkfirewall.ResourceResourcePolicy(),
			"aws_networkfirewall_rule_group":            networkfirewall.ResourceRuleGroup(),

			"aws_networkmanager_attachment_accepter":                      networkmanager.ResourceAttachmentAccepter(),
			"aws_networkmanager_connection":                               networkmanager.ResourceConnection(),
			"aws_networkmanager_customer_gateway_association":             networkmanager.ResourceCustomerGatewayAssociation(),
			"aws_networkmanager_device":                                   networkmanager.ResourceDevice(),
			"aws_networkmanager_global_network":                           networkmanager.ResourceGlobalNetwork(),
			"aws_networkmanager_link":                                     networkmanager.ResourceLink(),
			"aws_networkmanager_link_association":                         networkmanager.ResourceLinkAssociation(),
			"aws_networkmanager_site":                                     networkmanager.ResourceSite(),
			"aws_networkmanager_transit_gateway_connect_peer_association": networkmanager.ResourceTransitGatewayConnectPeerAssociation(),
			"aws_networkmanager_transit_gateway_peering":                  networkmanager.ResourceTransitGatewayPeering(),
			"aws_networkmanager_transit_gateway_registration":             networkmanager.ResourceTransitGatewayRegistration(),
			"aws_networkmanager_transit_gateway_route_table_attachment":   networkmanager.ResourceTransitGatewayRouteTableAttachment(),
			"aws_networkmanager_vpc_attachment":                           networkmanager.ResourceVPCAttachment(),

			"aws_opensearch_domain":              opensearch.ResourceDomain(),
			"aws_opensearch_domain_policy":       opensearch.ResourceDomainPolicy(),
			"aws_opensearch_domain_saml_options": opensearch.ResourceDomainSAMLOptions(),

			"aws_opsworks_application":       opsworks.ResourceApplication(),
			"aws_opsworks_custom_layer":      opsworks.ResourceCustomLayer(),
			"aws_opsworks_ecs_cluster_layer": opsworks.ResourceECSClusterLayer(),
			"aws_opsworks_ganglia_layer":     opsworks.ResourceGangliaLayer(),
			"aws_opsworks_haproxy_layer":     opsworks.ResourceHAProxyLayer(),
			"aws_opsworks_instance":          opsworks.ResourceInstance(),
			"aws_opsworks_java_app_layer":    opsworks.ResourceJavaAppLayer(),
			"aws_opsworks_memcached_layer":   opsworks.ResourceMemcachedLayer(),
			"aws_opsworks_mysql_layer":       opsworks.ResourceMySQLLayer(),
			"aws_opsworks_nodejs_app_layer":  opsworks.ResourceNodejsAppLayer(),
			"aws_opsworks_permission":        opsworks.ResourcePermission(),
			"aws_opsworks_php_app_layer":     opsworks.ResourcePHPAppLayer(),
			"aws_opsworks_rails_app_layer":   opsworks.ResourceRailsAppLayer(),
			"aws_opsworks_rds_db_instance":   opsworks.ResourceRDSDBInstance(),
			"aws_opsworks_stack":             opsworks.ResourceStack(),
			"aws_opsworks_static_web_layer":  opsworks.ResourceStaticWebLayer(),
			"aws_opsworks_user_profile":      opsworks.ResourceUserProfile(),

			"aws_organizations_account":                 organizations.ResourceAccount(),
			"aws_organizations_delegated_administrator": organizations.ResourceDelegatedAdministrator(),
			"aws_organizations_organization":            organizations.ResourceOrganization(),
			"aws_organizations_organizational_unit":     organizations.ResourceOrganizationalUnit(),
			"aws_organizations_policy":                  organizations.ResourcePolicy(),
			"aws_organizations_policy_attachment":       organizations.ResourcePolicyAttachment(),

			"aws_pinpoint_adm_channel":               pinpoint.ResourceADMChannel(),
			"aws_pinpoint_apns_channel":              pinpoint.ResourceAPNSChannel(),
			"aws_pinpoint_apns_sandbox_channel":      pinpoint.ResourceAPNSSandboxChannel(),
			"aws_pinpoint_apns_voip_channel":         pinpoint.ResourceAPNSVoIPChannel(),
			"aws_pinpoint_apns_voip_sandbox_channel": pinpoint.ResourceAPNSVoIPSandboxChannel(),
			"aws_pinpoint_app":                       pinpoint.ResourceApp(),
			"aws_pinpoint_baidu_channel":             pinpoint.ResourceBaiduChannel(),
			"aws_pinpoint_email_channel":             pinpoint.ResourceEmailChannel(),
			"aws_pinpoint_event_stream":              pinpoint.ResourceEventStream(),
			"aws_pinpoint_gcm_channel":               pinpoint.ResourceGCMChannel(),
			"aws_pinpoint_sms_channel":               pinpoint.ResourceSMSChannel(),

			"aws_qldb_ledger": qldb.ResourceLedger(),
			"aws_qldb_stream": qldb.ResourceStream(),

			"aws_quicksight_data_source":      quicksight.ResourceDataSource(),
			"aws_quicksight_group":            quicksight.ResourceGroup(),
			"aws_quicksight_group_membership": quicksight.ResourceGroupMembership(),
			"aws_quicksight_user":             quicksight.ResourceUser(),

			"aws_ram_principal_association":   ram.ResourcePrincipalAssociation(),
			"aws_ram_resource_association":    ram.ResourceResourceAssociation(),
			"aws_ram_resource_share":          ram.ResourceResourceShare(),
			"aws_ram_resource_share_accepter": ram.ResourceResourceShareAccepter(),

			"aws_db_cluster_snapshot":                       rds.ResourceClusterSnapshot(),
			"aws_db_event_subscription":                     rds.ResourceEventSubscription(),
			"aws_db_instance":                               rds.ResourceInstance(),
			"aws_db_instance_automated_backups_replication": rds.ResourceInstanceAutomatedBackupsReplication(),
			"aws_db_instance_role_association":              rds.ResourceInstanceRoleAssociation(),
			"aws_db_option_group":                           rds.ResourceOptionGroup(),
			"aws_db_parameter_group":                        rds.ResourceParameterGroup(),
			"aws_db_proxy":                                  rds.ResourceProxy(),
			"aws_db_proxy_default_target_group":             rds.ResourceProxyDefaultTargetGroup(),
			"aws_db_proxy_endpoint":                         rds.ResourceProxyEndpoint(),
			"aws_db_proxy_target":                           rds.ResourceProxyTarget(),
			"aws_db_security_group":                         rds.ResourceSecurityGroup(),
			"aws_db_snapshot":                               rds.ResourceSnapshot(),
			"aws_db_snapshot_copy":                          rds.ResourceSnapshotCopy(),
			"aws_db_subnet_group":                           rds.ResourceSubnetGroup(),
			"aws_rds_cluster":                               rds.ResourceCluster(),
			"aws_rds_cluster_activity_stream":               rds.ResourceClusterActivityStream(),
			"aws_rds_cluster_endpoint":                      rds.ResourceClusterEndpoint(),
			"aws_rds_cluster_instance":                      rds.ResourceClusterInstance(),
			"aws_rds_cluster_parameter_group":               rds.ResourceClusterParameterGroup(),
			"aws_rds_cluster_role_association":              rds.ResourceClusterRoleAssociation(),
			"aws_rds_global_cluster":                        rds.ResourceGlobalCluster(),

			"aws_redshift_authentication_profile":        redshift.ResourceAuthenticationProfile(),
			"aws_redshift_cluster":                       redshift.ResourceCluster(),
			"aws_redshift_cluster_iam_roles":             redshift.ResourceClusterIAMRoles(),
			"aws_redshift_endpoint_access":               redshift.ResourceEndpointAccess(),
			"aws_redshift_event_subscription":            redshift.ResourceEventSubscription(),
			"aws_redshift_hsm_client_certificate":        redshift.ResourceHSMClientCertificate(),
			"aws_redshift_hsm_configuration":             redshift.ResourceHSMConfiguration(),
			"aws_redshift_parameter_group":               redshift.ResourceParameterGroup(),
			"aws_redshift_scheduled_action":              redshift.ResourceScheduledAction(),
			"aws_redshift_security_group":                redshift.ResourceSecurityGroup(),
			"aws_redshift_snapshot_copy_grant":           redshift.ResourceSnapshotCopyGrant(),
			"aws_redshift_snapshot_schedule":             redshift.ResourceSnapshotSchedule(),
			"aws_redshift_snapshot_schedule_association": redshift.ResourceSnapshotScheduleAssociation(),
			"aws_redshift_subnet_group":                  redshift.ResourceSubnetGroup(),
			"aws_redshift_usage_limit":                   redshift.ResourceUsageLimit(),

			"aws_redshiftdata_statement": redshiftdata.ResourceStatement(),

			"aws_redshiftserverless_endpoint_access": redshiftserverless.ResourceEndpointAccess(),
			"aws_redshiftserverless_namespace":       redshiftserverless.ResourceNamespace(),
			"aws_redshiftserverless_usage_limit":     redshiftserverless.ResourceUsageLimit(),
			"aws_redshiftserverless_workgroup":       redshiftserverless.ResourceWorkgroup(),

			"aws_resourcegroups_group": resourcegroups.ResourceGroup(),

			"aws_rolesanywhere_profile":      rolesanywhere.ResourceProfile(),
			"aws_rolesanywhere_trust_anchor": rolesanywhere.ResourceTrustAnchor(),

			"aws_route53_delegation_set":                route53.ResourceDelegationSet(),
			"aws_route53_health_check":                  route53.ResourceHealthCheck(),
			"aws_route53_hosted_zone_dnssec":            route53.ResourceHostedZoneDNSSEC(),
			"aws_route53_key_signing_key":               route53.ResourceKeySigningKey(),
			"aws_route53_query_log":                     route53.ResourceQueryLog(),
			"aws_route53_record":                        route53.ResourceRecord(),
			"aws_route53_traffic_policy":                route53.ResourceTrafficPolicy(),
			"aws_route53_traffic_policy_instance":       route53.ResourceTrafficPolicyInstance(),
			"aws_route53_vpc_association_authorization": route53.ResourceVPCAssociationAuthorization(),
			"aws_route53_zone":                          route53.ResourceZone(),
			"aws_route53_zone_association":              route53.ResourceZoneAssociation(),

			"aws_route53domains_registered_domain": route53domains.ResourceRegisteredDomain(),

			"aws_route53recoverycontrolconfig_cluster":         route53recoverycontrolconfig.ResourceCluster(),
			"aws_route53recoverycontrolconfig_control_panel":   route53recoverycontrolconfig.ResourceControlPanel(),
			"aws_route53recoverycontrolconfig_routing_control": route53recoverycontrolconfig.ResourceRoutingControl(),
			"aws_route53recoverycontrolconfig_safety_rule":     route53recoverycontrolconfig.ResourceSafetyRule(),

			"aws_route53recoveryreadiness_cell":            route53recoveryreadiness.ResourceCell(),
			"aws_route53recoveryreadiness_readiness_check": route53recoveryreadiness.ResourceReadinessCheck(),
			"aws_route53recoveryreadiness_recovery_group":  route53recoveryreadiness.ResourceRecoveryGroup(),
			"aws_route53recoveryreadiness_resource_set":    route53recoveryreadiness.ResourceResourceSet(),

			"aws_route53_resolver_dnssec_config":                   route53resolver.ResourceDNSSECConfig(),
			"aws_route53_resolver_endpoint":                        route53resolver.ResourceEndpoint(),
			"aws_route53_resolver_firewall_config":                 route53resolver.ResourceFirewallConfig(),
			"aws_route53_resolver_firewall_domain_list":            route53resolver.ResourceFirewallDomainList(),
			"aws_route53_resolver_firewall_rule":                   route53resolver.ResourceFirewallRule(),
			"aws_route53_resolver_firewall_rule_group":             route53resolver.ResourceFirewallRuleGroup(),
			"aws_route53_resolver_firewall_rule_group_association": route53resolver.ResourceFirewallRuleGroupAssociation(),
			"aws_route53_resolver_query_log_config":                route53resolver.ResourceQueryLogConfig(),
			"aws_route53_resolver_query_log_config_association":    route53resolver.ResourceQueryLogConfigAssociation(),
			"aws_route53_resolver_rule":                            route53resolver.ResourceRule(),
			"aws_route53_resolver_rule_association":                route53resolver.ResourceRuleAssociation(),

			"aws_s3_bucket":                                      s3.ResourceBucket(),
			"aws_s3_bucket_accelerate_configuration":             s3.ResourceBucketAccelerateConfiguration(),
			"aws_s3_bucket_acl":                                  s3.ResourceBucketACL(),
			"aws_s3_bucket_analytics_configuration":              s3.ResourceBucketAnalyticsConfiguration(),
			"aws_s3_bucket_cors_configuration":                   s3.ResourceBucketCorsConfiguration(),
			"aws_s3_bucket_intelligent_tiering_configuration":    s3.ResourceBucketIntelligentTieringConfiguration(),
			"aws_s3_bucket_inventory":                            s3.ResourceBucketInventory(),
			"aws_s3_bucket_lifecycle_configuration":              s3.ResourceBucketLifecycleConfiguration(),
			"aws_s3_bucket_logging":                              s3.ResourceBucketLogging(),
			"aws_s3_bucket_metric":                               s3.ResourceBucketMetric(),
			"aws_s3_bucket_notification":                         s3.ResourceBucketNotification(),
			"aws_s3_bucket_object_lock_configuration":            s3.ResourceBucketObjectLockConfiguration(),
			"aws_s3_bucket_ownership_controls":                   s3.ResourceBucketOwnershipControls(),
			"aws_s3_bucket_policy":                               s3.ResourceBucketPolicy(),
			"aws_s3_bucket_public_access_block":                  s3.ResourceBucketPublicAccessBlock(),
			"aws_s3_bucket_replication_configuration":            s3.ResourceBucketReplicationConfiguration(),
			"aws_s3_bucket_request_payment_configuration":        s3.ResourceBucketRequestPaymentConfiguration(),
			"aws_s3_bucket_server_side_encryption_configuration": s3.ResourceBucketServerSideEncryptionConfiguration(),
			"aws_s3_bucket_versioning":                           s3.ResourceBucketVersioning(),
			"aws_s3_bucket_website_configuration":                s3.ResourceBucketWebsiteConfiguration(),
			"aws_s3_object":                                      s3.ResourceObject(),
			"aws_s3_object_copy":                                 s3.ResourceObjectCopy(),
			"aws_s3_bucket_object":                               s3.ResourceBucketObject(), // DEPRECATED: use aws_s3_object instead

			"aws_s3_access_point":                             s3control.ResourceAccessPoint(),
			"aws_s3control_access_point_policy":               s3control.ResourceAccessPointPolicy(),
			"aws_s3_account_public_access_block":              s3control.ResourceAccountPublicAccessBlock(),
			"aws_s3control_bucket":                            s3control.ResourceBucket(),
			"aws_s3control_bucket_lifecycle_configuration":    s3control.ResourceBucketLifecycleConfiguration(),
			"aws_s3control_bucket_policy":                     s3control.ResourceBucketPolicy(),
			"aws_s3control_multi_region_access_point":         s3control.ResourceMultiRegionAccessPoint(),
			"aws_s3control_multi_region_access_point_policy":  s3control.ResourceMultiRegionAccessPointPolicy(),
			"aws_s3control_object_lambda_access_point":        s3control.ResourceObjectLambdaAccessPoint(),
			"aws_s3control_object_lambda_access_point_policy": s3control.ResourceObjectLambdaAccessPointPolicy(),

			"aws_s3outposts_endpoint": s3outposts.ResourceEndpoint(),

			"aws_sagemaker_app":                                       sagemaker.ResourceApp(),
			"aws_sagemaker_app_image_config":                          sagemaker.ResourceAppImageConfig(),
			"aws_sagemaker_code_repository":                           sagemaker.ResourceCodeRepository(),
			"aws_sagemaker_device":                                    sagemaker.ResourceDevice(),
			"aws_sagemaker_device_fleet":                              sagemaker.ResourceDeviceFleet(),
			"aws_sagemaker_domain":                                    sagemaker.ResourceDomain(),
			"aws_sagemaker_endpoint":                                  sagemaker.ResourceEndpoint(),
			"aws_sagemaker_endpoint_configuration":                    sagemaker.ResourceEndpointConfiguration(),
			"aws_sagemaker_feature_group":                             sagemaker.ResourceFeatureGroup(),
			"aws_sagemaker_flow_definition":                           sagemaker.ResourceFlowDefinition(),
			"aws_sagemaker_human_task_ui":                             sagemaker.ResourceHumanTaskUI(),
			"aws_sagemaker_image":                                     sagemaker.ResourceImage(),
			"aws_sagemaker_image_version":                             sagemaker.ResourceImageVersion(),
			"aws_sagemaker_model":                                     sagemaker.ResourceModel(),
			"aws_sagemaker_model_package_group":                       sagemaker.ResourceModelPackageGroup(),
			"aws_sagemaker_model_package_group_policy":                sagemaker.ResourceModelPackageGroupPolicy(),
			"aws_sagemaker_notebook_instance":                         sagemaker.ResourceNotebookInstance(),
			"aws_sagemaker_notebook_instance_lifecycle_configuration": sagemaker.ResourceNotebookInstanceLifeCycleConfiguration(),
			"aws_sagemaker_project":                                   sagemaker.ResourceProject(),
			"aws_sagemaker_studio_lifecycle_config":                   sagemaker.ResourceStudioLifecycleConfig(),
			"aws_sagemaker_user_profile":                              sagemaker.ResourceUserProfile(),
			"aws_sagemaker_workforce":                                 sagemaker.ResourceWorkforce(),
			"aws_sagemaker_workteam":                                  sagemaker.ResourceWorkteam(),

			"aws_schemas_discoverer": schemas.ResourceDiscoverer(),
			"aws_schemas_registry":   schemas.ResourceRegistry(),
			"aws_schemas_schema":     schemas.ResourceSchema(),

			"aws_secretsmanager_secret":          secretsmanager.ResourceSecret(),
			"aws_secretsmanager_secret_policy":   secretsmanager.ResourceSecretPolicy(),
			"aws_secretsmanager_secret_rotation": secretsmanager.ResourceSecretRotation(),
			"aws_secretsmanager_secret_version":  secretsmanager.ResourceSecretVersion(),

			"aws_securityhub_account":                    securityhub.ResourceAccount(),
			"aws_securityhub_action_target":              securityhub.ResourceActionTarget(),
			"aws_securityhub_insight":                    securityhub.ResourceInsight(),
			"aws_securityhub_invite_accepter":            securityhub.ResourceInviteAccepter(),
			"aws_securityhub_member":                     securityhub.ResourceMember(),
			"aws_securityhub_organization_admin_account": securityhub.ResourceOrganizationAdminAccount(),
			"aws_securityhub_organization_configuration": securityhub.ResourceOrganizationConfiguration(),
			"aws_securityhub_product_subscription":       securityhub.ResourceProductSubscription(),
			"aws_securityhub_standards_control":          securityhub.ResourceStandardsControl(),
			"aws_securityhub_standards_subscription":     securityhub.ResourceStandardsSubscription(),
			"aws_securityhub_finding_aggregator":         securityhub.ResourceFindingAggregator(),

			"aws_serverlessapplicationrepository_cloudformation_stack": serverlessrepo.ResourceCloudFormationStack(),

			"aws_servicecatalog_budget_resource_association":     servicecatalog.ResourceBudgetResourceAssociation(),
			"aws_servicecatalog_constraint":                      servicecatalog.ResourceConstraint(),
			"aws_servicecatalog_organizations_access":            servicecatalog.ResourceOrganizationsAccess(),
			"aws_servicecatalog_portfolio":                       servicecatalog.ResourcePortfolio(),
			"aws_servicecatalog_portfolio_share":                 servicecatalog.ResourcePortfolioShare(),
			"aws_servicecatalog_principal_portfolio_association": servicecatalog.ResourcePrincipalPortfolioAssociation(),
			"aws_servicecatalog_product":                         servicecatalog.ResourceProduct(),
			"aws_servicecatalog_product_portfolio_association":   servicecatalog.ResourceProductPortfolioAssociation(),
			"aws_servicecatalog_provisioned_product":             servicecatalog.ResourceProvisionedProduct(),
			"aws_servicecatalog_provisioning_artifact":           servicecatalog.ResourceProvisioningArtifact(),
			"aws_servicecatalog_service_action":                  servicecatalog.ResourceServiceAction(),
			"aws_servicecatalog_tag_option":                      servicecatalog.ResourceTagOption(),
			"aws_servicecatalog_tag_option_resource_association": servicecatalog.ResourceTagOptionResourceAssociation(),

			"aws_service_discovery_http_namespace":        servicediscovery.ResourceHTTPNamespace(),
			"aws_service_discovery_instance":              servicediscovery.ResourceInstance(),
			"aws_service_discovery_private_dns_namespace": servicediscovery.ResourcePrivateDNSNamespace(),
			"aws_service_discovery_public_dns_namespace":  servicediscovery.ResourcePublicDNSNamespace(),
			"aws_service_discovery_service":               servicediscovery.ResourceService(),

			"aws_servicequotas_service_quota": servicequotas.ResourceServiceQuota(),

			"aws_ses_active_receipt_rule_set":      ses.ResourceActiveReceiptRuleSet(),
			"aws_ses_configuration_set":            ses.ResourceConfigurationSet(),
			"aws_ses_domain_dkim":                  ses.ResourceDomainDKIM(),
			"aws_ses_domain_identity":              ses.ResourceDomainIdentity(),
			"aws_ses_domain_identity_verification": ses.ResourceDomainIdentityVerification(),
			"aws_ses_domain_mail_from":             ses.ResourceDomainMailFrom(),
			"aws_ses_email_identity":               ses.ResourceEmailIdentity(),
			"aws_ses_event_destination":            ses.ResourceEventDestination(),
			"aws_ses_identity_notification_topic":  ses.ResourceIdentityNotificationTopic(),
			"aws_ses_identity_policy":              ses.ResourceIdentityPolicy(),
			"aws_ses_receipt_filter":               ses.ResourceReceiptFilter(),
			"aws_ses_receipt_rule":                 ses.ResourceReceiptRule(),
			"aws_ses_receipt_rule_set":             ses.ResourceReceiptRuleSet(),
			"aws_ses_template":                     ses.ResourceTemplate(),

			"aws_sfn_activity":      sfn.ResourceActivity(),
			"aws_sfn_state_machine": sfn.ResourceStateMachine(),

			"aws_shield_protection":                          shield.ResourceProtection(),
			"aws_shield_protection_group":                    shield.ResourceProtectionGroup(),
			"aws_shield_protection_health_check_association": shield.ResourceProtectionHealthCheckAssociation(),

			"aws_signer_signing_job":                signer.ResourceSigningJob(),
			"aws_signer_signing_profile":            signer.ResourceSigningProfile(),
			"aws_signer_signing_profile_permission": signer.ResourceSigningProfilePermission(),

			"aws_simpledb_domain": simpledb.ResourceDomain(),

			"aws_sns_platform_application": sns.ResourcePlatformApplication(),
			"aws_sns_sms_preferences":      sns.ResourceSMSPreferences(),
			"aws_sns_topic":                sns.ResourceTopic(),
			"aws_sns_topic_policy":         sns.ResourceTopicPolicy(),
			"aws_sns_topic_subscription":   sns.ResourceTopicSubscription(),

			"aws_sqs_queue":                      sqs.ResourceQueue(),
			"aws_sqs_queue_policy":               sqs.ResourceQueuePolicy(),
			"aws_sqs_queue_redrive_allow_policy": sqs.ResourceQueueRedriveAllowPolicy(),
			"aws_sqs_queue_redrive_policy":       sqs.ResourceQueueRedrivePolicy(),

			"aws_ssm_activation":                ssm.ResourceActivation(),
			"aws_ssm_association":               ssm.ResourceAssociation(),
			"aws_ssm_document":                  ssm.ResourceDocument(),
			"aws_ssm_maintenance_window":        ssm.ResourceMaintenanceWindow(),
			"aws_ssm_maintenance_window_target": ssm.ResourceMaintenanceWindowTarget(),
			"aws_ssm_maintenance_window_task":   ssm.ResourceMaintenanceWindowTask(),
			"aws_ssm_parameter":                 ssm.ResourceParameter(),
			"aws_ssm_patch_baseline":            ssm.ResourcePatchBaseline(),
			"aws_ssm_patch_group":               ssm.ResourcePatchGroup(),
			"aws_ssm_resource_data_sync":        ssm.ResourceResourceDataSync(),
			"aws_ssm_service_setting":           ssm.ResourceServiceSetting(),

			"aws_ssoadmin_account_assignment":                 ssoadmin.ResourceAccountAssignment(),
			"aws_ssoadmin_customer_managed_policy_attachment": ssoadmin.ResourceCustomerManagedPolicyAttachment(),
			"aws_ssoadmin_managed_policy_attachment":          ssoadmin.ResourceManagedPolicyAttachment(),
			"aws_ssoadmin_permission_set":                     ssoadmin.ResourcePermissionSet(),
			"aws_ssoadmin_permission_set_inline_policy":       ssoadmin.ResourcePermissionSetInlinePolicy(),

			"aws_storagegateway_cache":                   storagegateway.ResourceCache(),
			"aws_storagegateway_cached_iscsi_volume":     storagegateway.ResourceCachediSCSIVolume(),
			"aws_storagegateway_file_system_association": storagegateway.ResourceFileSystemAssociation(),
			"aws_storagegateway_gateway":                 storagegateway.ResourceGateway(),
			"aws_storagegateway_nfs_file_share":          storagegateway.ResourceNFSFileShare(),
			"aws_storagegateway_smb_file_share":          storagegateway.ResourceSMBFileShare(),
			"aws_storagegateway_stored_iscsi_volume":     storagegateway.ResourceStorediSCSIVolume(),
			"aws_storagegateway_tape_pool":               storagegateway.ResourceTapePool(),
			"aws_storagegateway_upload_buffer":           storagegateway.ResourceUploadBuffer(),
			"aws_storagegateway_working_storage":         storagegateway.ResourceWorkingStorage(),

			"aws_swf_domain": swf.ResourceDomain(),

			"aws_synthetics_canary": synthetics.ResourceCanary(),

			"aws_timestreamwrite_database": timestreamwrite.ResourceDatabase(),
			"aws_timestreamwrite_table":    timestreamwrite.ResourceTable(),

			"aws_transcribe_language_model":     transcribe.ResourceLanguageModel(),
			"aws_transcribe_medical_vocabulary": transcribe.ResourceMedicalVocabulary(),
			"aws_transcribe_vocabulary":         transcribe.ResourceVocabulary(),
			"aws_transcribe_vocabulary_filter":  transcribe.ResourceVocabularyFilter(),

			"aws_transfer_access":   transfer.ResourceAccess(),
			"aws_transfer_server":   transfer.ResourceServer(),
			"aws_transfer_ssh_key":  transfer.ResourceSSHKey(),
			"aws_transfer_user":     transfer.ResourceUser(),
			"aws_transfer_workflow": transfer.ResourceWorkflow(),

			"aws_waf_byte_match_set":          waf.ResourceByteMatchSet(),
			"aws_waf_geo_match_set":           waf.ResourceGeoMatchSet(),
			"aws_waf_ipset":                   waf.ResourceIPSet(),
			"aws_waf_rate_based_rule":         waf.ResourceRateBasedRule(),
			"aws_waf_regex_match_set":         waf.ResourceRegexMatchSet(),
			"aws_waf_regex_pattern_set":       waf.ResourceRegexPatternSet(),
			"aws_waf_rule":                    waf.ResourceRule(),
			"aws_waf_rule_group":              waf.ResourceRuleGroup(),
			"aws_waf_size_constraint_set":     waf.ResourceSizeConstraintSet(),
			"aws_waf_sql_injection_match_set": waf.ResourceSQLInjectionMatchSet(),
			"aws_waf_web_acl":                 waf.ResourceWebACL(),
			"aws_waf_xss_match_set":           waf.ResourceXSSMatchSet(),

			"aws_wafregional_byte_match_set":          wafregional.ResourceByteMatchSet(),
			"aws_wafregional_geo_match_set":           wafregional.ResourceGeoMatchSet(),
			"aws_wafregional_ipset":                   wafregional.ResourceIPSet(),
			"aws_wafregional_rate_based_rule":         wafregional.ResourceRateBasedRule(),
			"aws_wafregional_regex_match_set":         wafregional.ResourceRegexMatchSet(),
			"aws_wafregional_regex_pattern_set":       wafregional.ResourceRegexPatternSet(),
			"aws_wafregional_rule":                    wafregional.ResourceRule(),
			"aws_wafregional_rule_group":              wafregional.ResourceRuleGroup(),
			"aws_wafregional_size_constraint_set":     wafregional.ResourceSizeConstraintSet(),
			"aws_wafregional_sql_injection_match_set": wafregional.ResourceSQLInjectionMatchSet(),
			"aws_wafregional_web_acl":                 wafregional.ResourceWebACL(),
			"aws_wafregional_web_acl_association":     wafregional.ResourceWebACLAssociation(),
			"aws_wafregional_xss_match_set":           wafregional.ResourceXSSMatchSet(),

			"aws_wafv2_ip_set":                        wafv2.ResourceIPSet(),
			"aws_wafv2_regex_pattern_set":             wafv2.ResourceRegexPatternSet(),
			"aws_wafv2_rule_group":                    wafv2.ResourceRuleGroup(),
			"aws_wafv2_web_acl":                       wafv2.ResourceWebACL(),
			"aws_wafv2_web_acl_association":           wafv2.ResourceWebACLAssociation(),
			"aws_wafv2_web_acl_logging_configuration": wafv2.ResourceWebACLLoggingConfiguration(),

			"aws_worklink_fleet": worklink.ResourceFleet(),
			"aws_worklink_website_certificate_authority_association": worklink.ResourceWebsiteCertificateAuthorityAssociation(),

			"aws_workspaces_directory": workspaces.ResourceDirectory(),
			"aws_workspaces_ip_group":  workspaces.ResourceIPGroup(),
			"aws_workspaces_workspace": workspaces.ResourceWorkspace(),

			"aws_xray_encryption_config": xray.ResourceEncryptionConfig(),
			"aws_xray_group":             xray.ResourceGroup(),
			"aws_xray_sampling_rule":     xray.ResourceSamplingRule(),
		},
	}

	provider.ConfigureContextFunc = func(ctx context.Context, d *schema.ResourceData) (interface{}, diag.Diagnostics) {
		return configure(ctx, provider, d)
	}

	providerData := &conns.AWSClient{
		// TODO: This should be generated.

		// ServiceData is used before configuration to determine the provider's exported resources and data sources.
		ServiceMap: map[string]intf.ServiceData{
			"meta": meta.ServiceData,
		},
	}

	// Set the provider Meta (instance data) here.
	// It will be overwritten by the result of the call to ConfigureContextFunc.
	provider.SetMeta(providerData)

	return provider, nil
}

// configure ensures that the provider is fully configured.
func configure(ctx context.Context, provider *schema.Provider, d *schema.ResourceData) (*conns.AWSClient, diag.Diagnostics) {
	terraformVersion := provider.TerraformVersion
	if terraformVersion == "" {
		// Terraform 0.12 introduced this field to the protocol
		// We can therefore assume that if it's missing it's 0.10 or 0.11
		terraformVersion = "0.11+compatible"
	}

	config := conns.Config{
		AccessKey:                      d.Get("access_key").(string),
		CustomCABundle:                 d.Get("custom_ca_bundle").(string),
		EC2MetadataServiceEndpoint:     d.Get("ec2_metadata_service_endpoint").(string),
		EC2MetadataServiceEndpointMode: d.Get("ec2_metadata_service_endpoint_mode").(string),
		Endpoints:                      make(map[string]string),
		HTTPProxy:                      d.Get("http_proxy").(string),
		Insecure:                       d.Get("insecure").(bool),
		MaxRetries:                     25, // Set default here, not in schema (muxing with v6 provider).
		Profile:                        d.Get("profile").(string),
		Region:                         d.Get("region").(string),
		S3UsePathStyle:                 d.Get("s3_use_path_style").(bool) || d.Get("s3_force_path_style").(bool),
		SecretKey:                      d.Get("secret_key").(string),
		SkipCredsValidation:            d.Get("skip_credentials_validation").(bool),
		SkipGetEC2Platforms:            d.Get("skip_get_ec2_platforms").(bool),
		SkipRegionValidation:           d.Get("skip_region_validation").(bool),
		SkipRequestingAccountId:        d.Get("skip_requesting_account_id").(bool),
		STSRegion:                      d.Get("sts_region").(string),
		TerraformVersion:               terraformVersion,
		Token:                          d.Get("token").(string),
		UseDualStackEndpoint:           d.Get("use_dualstack_endpoint").(bool),
		UseFIPSEndpoint:                d.Get("use_fips_endpoint").(bool),
	}

	if v, ok := d.GetOk("allowed_account_ids"); ok && v.(*schema.Set).Len() > 0 {
		config.AllowedAccountIds = flex.ExpandStringValueSet(v.(*schema.Set))
	}

	if v, ok := d.GetOk("assume_role"); ok && len(v.([]interface{})) > 0 && v.([]interface{})[0] != nil {
		config.AssumeRole = expandAssumeRole(v.([]interface{})[0].(map[string]interface{}))
		log.Printf("[INFO] assume_role configuration set: (ARN: %q, SessionID: %q, ExternalID: %q, SourceIdentity: %q)", config.AssumeRole.RoleARN, config.AssumeRole.SessionName, config.AssumeRole.ExternalID, config.AssumeRole.SourceIdentity)
	}

	if v, ok := d.GetOk("assume_role_with_web_identity"); ok && len(v.([]interface{})) > 0 && v.([]interface{})[0] != nil {
		config.AssumeRoleWithWebIdentity = expandAssumeRoleWithWebIdentity(v.([]interface{})[0].(map[string]interface{}))
		log.Printf("[INFO] assume_role_with_web_identity configuration set: (ARN: %q, SessionID: %q)", config.AssumeRoleWithWebIdentity.RoleARN, config.AssumeRoleWithWebIdentity.SessionName)
	}

	if v, ok := d.GetOk("default_tags"); ok && len(v.([]interface{})) > 0 && v.([]interface{})[0] != nil {
		config.DefaultTagsConfig = expandDefaultTags(v.([]interface{})[0].(map[string]interface{}))
	}

	if v, ok := d.GetOk("endpoints"); ok && v.(*schema.Set).Len() > 0 {
		endpoints, err := expandEndpoints(v.(*schema.Set).List())

		if err != nil {
			return nil, diag.FromErr(err)
		}

		config.Endpoints = endpoints
	}

	if v, ok := d.GetOk("forbidden_account_ids"); ok && v.(*schema.Set).Len() > 0 {
		config.ForbiddenAccountIds = flex.ExpandStringValueSet(v.(*schema.Set))
	}

	if v, ok := d.GetOk("ignore_tags"); ok && len(v.([]interface{})) > 0 && v.([]interface{})[0] != nil {
		config.IgnoreTagsConfig = expandIgnoreTags(v.([]interface{})[0].(map[string]interface{}))
	}

	if v, ok := d.GetOk("max_retries"); ok {
		config.MaxRetries = v.(int)
	}

	if v, ok := d.GetOk("shared_credentials_file"); ok {
		config.SharedCredentialsFiles = []string{v.(string)}
	} else if v, ok := d.GetOk("shared_credentials_files"); ok && len(v.([]interface{})) > 0 {
		config.SharedCredentialsFiles = flex.ExpandStringValueList(v.([]interface{}))
	}

	if v, ok := d.GetOk("shared_config_files"); ok && len(v.([]interface{})) > 0 {
		config.SharedConfigFiles = flex.ExpandStringValueList(v.([]interface{}))
	}

	if v, null, _ := nullable.Bool(d.Get("skip_metadata_api_check").(string)).Value(); !null {
		if v {
			config.EC2MetadataServiceEnableState = imds.ClientDisabled
		} else {
			config.EC2MetadataServiceEnableState = imds.ClientEnabled
		}
	}

	providerData, diags := config.ConfigureProvider(ctx, provider.Meta().(*conns.AWSClient))

	if diags.HasError() {
		return nil, diags
	}

	// Configure each service.
	for _, v := range providerData.ServiceMap {
		if err := v.Configure(ctx, providerData); err != nil {
			diags = append(diags, diag.FromErr(err)...)
		}
	}

	if diags.HasError() {
		return nil, diags
	}

	return providerData, diags
}

func assumeRoleSchema() *schema.Schema {
	return &schema.Schema{
		Type:     schema.TypeList,
		Optional: true,
		MaxItems: 1,
		Elem: &schema.Resource{
			Schema: map[string]*schema.Schema{
				"duration": {
					Type:          schema.TypeString,
					Optional:      true,
					Description:   "The duration, between 15 minutes and 12 hours, of the role session. Valid time units are ns, us (or µs), ms, s, h, or m.",
					ValidateFunc:  validAssumeRoleDuration,
					ConflictsWith: []string{"assume_role.0.duration_seconds"},
				},
				"duration_seconds": {
					Type:          schema.TypeInt,
					Optional:      true,
					Deprecated:    "Use assume_role.duration instead",
					Description:   "The duration, in seconds, of the role session.",
					ValidateFunc:  validation.IntBetween(900, 43200),
					ConflictsWith: []string{"assume_role.0.duration"},
				},
				"external_id": {
					Type:        schema.TypeString,
					Optional:    true,
					Description: "A unique identifier that might be required when you assume a role in another account.",
					ValidateFunc: validation.All(
						validation.StringLenBetween(2, 1224),
						validation.StringMatch(regexp.MustCompile(`[\w+=,.@:\/\-]*`), ""),
					),
				},
				"policy": {
					Type:         schema.TypeString,
					Optional:     true,
					Description:  "IAM Policy JSON describing further restricting permissions for the IAM Role being assumed.",
					ValidateFunc: validation.StringIsJSON,
				},
				"policy_arns": {
					Type:        schema.TypeSet,
					Optional:    true,
					Description: "Amazon Resource Names (ARNs) of IAM Policies describing further restricting permissions for the IAM Role being assumed.",
					Elem: &schema.Schema{
						Type:         schema.TypeString,
						ValidateFunc: verify.ValidARN,
					},
				},
				"role_arn": {
					Type:         schema.TypeString,
					Optional:     true,
					Description:  "Amazon Resource Name (ARN) of an IAM Role to assume prior to making API calls.",
					ValidateFunc: verify.ValidARN,
				},
				"session_name": {
					Type:         schema.TypeString,
					Optional:     true,
					Description:  "An identifier for the assumed role session.",
					ValidateFunc: validAssumeRoleSessionName,
				},
				"source_identity": {
					Type:         schema.TypeString,
					Optional:     true,
					Description:  "Source identity specified by the principal assuming the role.",
					ValidateFunc: validAssumeRoleSourceIdentity,
				},
				"tags": {
					Type:        schema.TypeMap,
					Optional:    true,
					Description: "Assume role session tags.",
					Elem:        &schema.Schema{Type: schema.TypeString},
				},
				"transitive_tag_keys": {
					Type:        schema.TypeSet,
					Optional:    true,
					Description: "Assume role session tag keys to pass to any subsequent sessions.",
					Elem:        &schema.Schema{Type: schema.TypeString},
				},
			},
		},
	}
}

func assumeRoleWithWebIdentitySchema() *schema.Schema {
	return &schema.Schema{
		Type:     schema.TypeList,
		Optional: true,
		MaxItems: 1,
		Elem: &schema.Resource{
			Schema: map[string]*schema.Schema{
				"duration": {
					Type:         schema.TypeString,
					Optional:     true,
					Description:  "The duration, between 15 minutes and 12 hours, of the role session. Valid time units are ns, us (or µs), ms, s, h, or m.",
					ValidateFunc: validAssumeRoleDuration,
				},
				"policy": {
					Type:         schema.TypeString,
					Optional:     true,
					Description:  "IAM Policy JSON describing further restricting permissions for the IAM Role being assumed.",
					ValidateFunc: validation.StringIsJSON,
				},
				"policy_arns": {
					Type:        schema.TypeSet,
					Optional:    true,
					Description: "Amazon Resource Names (ARNs) of IAM Policies describing further restricting permissions for the IAM Role being assumed.",
					Elem: &schema.Schema{
						Type:         schema.TypeString,
						ValidateFunc: verify.ValidARN,
					},
				},
				"role_arn": {
					Type:         schema.TypeString,
					Optional:     true,
					Description:  "Amazon Resource Name (ARN) of an IAM Role to assume prior to making API calls.",
					ValidateFunc: verify.ValidARN,
				},
				"session_name": {
					Type:         schema.TypeString,
					Optional:     true,
					Description:  "An identifier for the assumed role session.",
					ValidateFunc: validAssumeRoleSessionName,
				},
				"web_identity_token": {
					Type:         schema.TypeString,
					Optional:     true,
					ValidateFunc: validation.StringLenBetween(4, 20000),
					ExactlyOneOf: []string{"assume_role_with_web_identity.0.web_identity_token", "assume_role_with_web_identity.0.web_identity_token_file"},
				},
				"web_identity_token_file": {
					Type:         schema.TypeString,
					Optional:     true,
					ExactlyOneOf: []string{"assume_role_with_web_identity.0.web_identity_token", "assume_role_with_web_identity.0.web_identity_token_file"},
				},
			},
		},
	}
}

func endpointsSchema() *schema.Schema {
	endpointsAttributes := make(map[string]*schema.Schema)

	for _, serviceKey := range names.Aliases() {
		endpointsAttributes[serviceKey] = &schema.Schema{
			Type:        schema.TypeString,
			Optional:    true,
			Default:     "",
			Description: "Use this to override the default service endpoint URL",
		}
	}

	return &schema.Schema{
		Type:     schema.TypeSet,
		Optional: true,
		Elem: &schema.Resource{
			Schema: endpointsAttributes,
		},
	}
}

func expandAssumeRole(tfMap map[string]interface{}) *awsbase.AssumeRole {
	if tfMap == nil {
		return nil
	}

	assumeRole := awsbase.AssumeRole{}

	if v, ok := tfMap["duration"].(string); ok && v != "" {
		duration, _ := time.ParseDuration(v)
		assumeRole.Duration = duration
	} else if v, ok := tfMap["duration_seconds"].(int); ok && v != 0 {
		assumeRole.Duration = time.Duration(v) * time.Second
	}

	if v, ok := tfMap["external_id"].(string); ok && v != "" {
		assumeRole.ExternalID = v
	}

	if v, ok := tfMap["policy"].(string); ok && v != "" {
		assumeRole.Policy = v
	}

	if v, ok := tfMap["policy_arns"].(*schema.Set); ok && v.Len() > 0 {
		assumeRole.PolicyARNs = flex.ExpandStringValueSet(v)
	}

	if v, ok := tfMap["role_arn"].(string); ok && v != "" {
		assumeRole.RoleARN = v
	}

	if v, ok := tfMap["session_name"].(string); ok && v != "" {
		assumeRole.SessionName = v
	}

	if v, ok := tfMap["source_identity"].(string); ok && v != "" {
		assumeRole.SourceIdentity = v
	}

	if v, ok := tfMap["tags"].(map[string]interface{}); ok && len(v) > 0 {
		assumeRole.Tags = flex.ExpandStringValueMap(v)
	}

	if v, ok := tfMap["transitive_tag_keys"].(*schema.Set); ok && v.Len() > 0 {
		assumeRole.TransitiveTagKeys = flex.ExpandStringValueSet(v)
	}

	return &assumeRole
}

func expandAssumeRoleWithWebIdentity(tfMap map[string]interface{}) *awsbase.AssumeRoleWithWebIdentity {
	if tfMap == nil {
		return nil
	}

	assumeRole := awsbase.AssumeRoleWithWebIdentity{}

	if v, ok := tfMap["duration"].(string); ok && v != "" {
		duration, _ := time.ParseDuration(v)
		assumeRole.Duration = duration
	} else if v, ok := tfMap["duration_seconds"].(int); ok && v != 0 {
		assumeRole.Duration = time.Duration(v) * time.Second
	}

	if v, ok := tfMap["policy"].(string); ok && v != "" {
		assumeRole.Policy = v
	}

	if v, ok := tfMap["policy_arns"].(*schema.Set); ok && v.Len() > 0 {
		assumeRole.PolicyARNs = flex.ExpandStringValueSet(v)
	}

	if v, ok := tfMap["role_arn"].(string); ok && v != "" {
		assumeRole.RoleARN = v
	}

	if v, ok := tfMap["session_name"].(string); ok && v != "" {
		assumeRole.SessionName = v
	}

	if v, ok := tfMap["web_identity_token"].(string); ok && v != "" {
		assumeRole.WebIdentityToken = v
	}

	if v, ok := tfMap["web_identity_token_file"].(string); ok && v != "" {
		assumeRole.WebIdentityTokenFile = v
	}

	return &assumeRole
}

func expandDefaultTags(tfMap map[string]interface{}) *tftags.DefaultConfig {
	if tfMap == nil {
		return nil
	}

	defaultConfig := &tftags.DefaultConfig{}

	if v, ok := tfMap["tags"].(map[string]interface{}); ok {
		defaultConfig.Tags = tftags.New(v)
	}

	return defaultConfig
}

func expandIgnoreTags(tfMap map[string]interface{}) *tftags.IgnoreConfig {
	if tfMap == nil {
		return nil
	}

	ignoreConfig := &tftags.IgnoreConfig{}

	if v, ok := tfMap["keys"].(*schema.Set); ok {
		ignoreConfig.Keys = tftags.New(v.List())
	}

	if v, ok := tfMap["key_prefixes"].(*schema.Set); ok {
		ignoreConfig.KeyPrefixes = tftags.New(v.List())
	}

	return ignoreConfig
}

func expandEndpoints(tfList []interface{}) (map[string]string, error) {
	if len(tfList) == 0 {
		return nil, nil
	}

	endpoints := make(map[string]string)

	for _, tfMapRaw := range tfList {
		tfMap, ok := tfMapRaw.(map[string]interface{})

		if !ok {
			continue
		}

		for _, alias := range names.Aliases() {
			pkg, err := names.ProviderPackageForAlias(alias)

			if err != nil {
				return nil, fmt.Errorf("failed to assign endpoint (%s): %w", alias, err)
			}

			if endpoints[pkg] == "" {
				if v := tfMap[alias].(string); v != "" {
					endpoints[pkg] = v
				}
			}
		}
	}

	for _, pkg := range names.ProviderPackages() {
		if endpoints[pkg] != "" {
			continue
		}

		envVar := names.EnvVar(pkg)
		if envVar != "" {
			if v := os.Getenv(envVar); v != "" {
				endpoints[pkg] = v
				continue
			}
		}

		if deprecatedEnvVar := names.DeprecatedEnvVar(pkg); deprecatedEnvVar != "" {
			if v := os.Getenv(deprecatedEnvVar); v != "" {
				log.Printf("[WARN] The environment variable %q is deprecated. Use %q instead.", deprecatedEnvVar, envVar)
				endpoints[pkg] = v
			}
		}
	}

	return endpoints, nil
}<|MERGE_RESOLUTION|>--- conflicted
+++ resolved
@@ -1602,11 +1602,8 @@
 			"aws_iam_user_ssh_key":                iam.ResourceUserSSHKey(),
 			"aws_iam_virtual_mfa_device":          iam.ResourceVirtualMFADevice(),
 
-<<<<<<< HEAD
 			"aws_identitystore_group": identitystore.ResourceGroup(),
-=======
-			"aws_identitystore_user": identitystore.ResourceUser(),
->>>>>>> cb5ca5b0
+			"aws_identitystore_user":  identitystore.ResourceUser(),
 
 			"aws_imagebuilder_component":                    imagebuilder.ResourceComponent(),
 			"aws_imagebuilder_container_recipe":             imagebuilder.ResourceContainerRecipe(),
