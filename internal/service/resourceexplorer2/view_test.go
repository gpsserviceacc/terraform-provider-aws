--- conflicted
+++ resolved
@@ -24,14 +24,10 @@
 	rName := sdkacctest.RandomWithPrefix(acctest.ResourcePrefix)
 
 	resource.Test(t, resource.TestCase{
-<<<<<<< HEAD
-		PreCheck: func() {
-			acctest.PreCheck(ctx, t)
-			acctest.PreCheckPartitionHasService(names.ResourceExplorer2EndpointID, t)
-		},
-=======
-		PreCheck:                 func() { acctest.PreCheck(t); acctest.PreCheckPartitionHasService(t, names.ResourceExplorer2EndpointID) },
->>>>>>> 78d002fe
+		PreCheck: func() {
+			acctest.PreCheck(ctx, t)
+			acctest.PreCheckPartitionHasService(t, names.ResourceExplorer2EndpointID)
+		},
 		ErrorCheck:               acctest.ErrorCheck(t, names.ResourceExplorer2EndpointID),
 		ProtoV5ProviderFactories: acctest.ProtoV5ProviderFactories,
 		CheckDestroy:             testAccCheckViewDestroy(ctx),
@@ -64,14 +60,10 @@
 	rName := sdkacctest.RandomWithPrefix(acctest.ResourcePrefix)
 
 	resource.Test(t, resource.TestCase{
-<<<<<<< HEAD
-		PreCheck: func() {
-			acctest.PreCheck(ctx, t)
-			acctest.PreCheckPartitionHasService(names.ResourceExplorer2EndpointID, t)
-		},
-=======
-		PreCheck:                 func() { acctest.PreCheck(t); acctest.PreCheckPartitionHasService(t, names.ResourceExplorer2EndpointID) },
->>>>>>> 78d002fe
+		PreCheck: func() {
+			acctest.PreCheck(ctx, t)
+			acctest.PreCheckPartitionHasService(t, names.ResourceExplorer2EndpointID)
+		},
 		ErrorCheck:               acctest.ErrorCheck(t, names.ResourceExplorer2EndpointID),
 		ProtoV5ProviderFactories: acctest.ProtoV5ProviderFactories,
 		CheckDestroy:             testAccCheckViewDestroy(ctx),
@@ -113,14 +105,10 @@
 	rName := sdkacctest.RandomWithPrefix(acctest.ResourcePrefix)
 
 	resource.Test(t, resource.TestCase{
-<<<<<<< HEAD
-		PreCheck: func() {
-			acctest.PreCheck(ctx, t)
-			acctest.PreCheckPartitionHasService(names.ResourceExplorer2EndpointID, t)
-		},
-=======
-		PreCheck:                 func() { acctest.PreCheck(t); acctest.PreCheckPartitionHasService(t, names.ResourceExplorer2EndpointID) },
->>>>>>> 78d002fe
+		PreCheck: func() {
+			acctest.PreCheck(ctx, t)
+			acctest.PreCheckPartitionHasService(t, names.ResourceExplorer2EndpointID)
+		},
 		ErrorCheck:               acctest.ErrorCheck(t, names.ResourceExplorer2EndpointID),
 		ProtoV5ProviderFactories: acctest.ProtoV5ProviderFactories,
 		CheckDestroy:             testAccCheckViewDestroy(ctx),
@@ -144,14 +132,10 @@
 	rName := sdkacctest.RandomWithPrefix(acctest.ResourcePrefix)
 
 	resource.Test(t, resource.TestCase{
-<<<<<<< HEAD
-		PreCheck: func() {
-			acctest.PreCheck(ctx, t)
-			acctest.PreCheckPartitionHasService(names.ResourceExplorer2EndpointID, t)
-		},
-=======
-		PreCheck:                 func() { acctest.PreCheck(t); acctest.PreCheckPartitionHasService(t, names.ResourceExplorer2EndpointID) },
->>>>>>> 78d002fe
+		PreCheck: func() {
+			acctest.PreCheck(ctx, t)
+			acctest.PreCheckPartitionHasService(t, names.ResourceExplorer2EndpointID)
+		},
 		ErrorCheck:               acctest.ErrorCheck(t, names.ResourceExplorer2EndpointID),
 		ProtoV5ProviderFactories: acctest.ProtoV5ProviderFactories,
 		CheckDestroy:             testAccCheckViewDestroy(ctx),
@@ -200,14 +184,10 @@
 	rName := sdkacctest.RandomWithPrefix(acctest.ResourcePrefix)
 
 	resource.Test(t, resource.TestCase{
-<<<<<<< HEAD
-		PreCheck: func() {
-			acctest.PreCheck(ctx, t)
-			acctest.PreCheckPartitionHasService(names.ResourceExplorer2EndpointID, t)
-		},
-=======
-		PreCheck:                 func() { acctest.PreCheck(t); acctest.PreCheckPartitionHasService(t, names.ResourceExplorer2EndpointID) },
->>>>>>> 78d002fe
+		PreCheck: func() {
+			acctest.PreCheck(ctx, t)
+			acctest.PreCheckPartitionHasService(t, names.ResourceExplorer2EndpointID)
+		},
 		ErrorCheck:               acctest.ErrorCheck(t, names.ResourceExplorer2EndpointID),
 		ProtoV5ProviderFactories: acctest.ProtoV5ProviderFactories,
 		CheckDestroy:             testAccCheckViewDestroy(ctx),
