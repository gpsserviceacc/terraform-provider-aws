package fsx_test

import (
	"context"
	"errors"
	"fmt"
	"regexp"
	"testing"

	"github.com/aws/aws-sdk-go/aws"
	"github.com/aws/aws-sdk-go/service/fsx"
	"github.com/hashicorp/aws-sdk-go-base/v2/awsv1shim/v2/tfawserr"
	sdkacctest "github.com/hashicorp/terraform-plugin-sdk/v2/helper/acctest"
	"github.com/hashicorp/terraform-plugin-sdk/v2/helper/resource"
	"github.com/hashicorp/terraform-plugin-sdk/v2/terraform"
	"github.com/hashicorp/terraform-provider-aws/internal/acctest"
	"github.com/hashicorp/terraform-provider-aws/internal/conns"
	"github.com/hashicorp/terraform-provider-aws/internal/create"
	tffsx "github.com/hashicorp/terraform-provider-aws/internal/service/fsx"
	"github.com/hashicorp/terraform-provider-aws/names"
)

func TestAccFSxFileCache_serial(t *testing.T) {
	t.Parallel()

	testCases := map[string]map[string]func(t *testing.T){
		"FSxFileCache": {
			"basic":      TestAccFSxFileCache_basic,
			"disappears": TestAccFSxFileCache_disappears,
			"kms_key_id": testAccFileCache_kmsKeyID,
			"copy_tags_to_data_repository_associations": testAccFileCache_copyTagsToDataRepositoryAssociations,
			"data_repository_association_multiple":      testAccFileCache_dataRepositoryAssociation_multiple,
			"data_repository_association_nfs":           testAccFileCache_dataRepositoryAssociation_nfs,
			"data_repository_association_s3":            testAccFileCache_dataRepositoryAssociation_s3,
			"security_group_id":                         testAccFileCache_securityGroupId,
			"tags":                                      testAccFileCache_tags,
		},
	}

	acctest.RunSerialTests2Levels(t, testCases, 0)
}

func TestAccFSxFileCache_basic(t *testing.T) {
	ctx := acctest.Context(t)
	if testing.Short() {
		t.Skip("skipping long-running test in short mode")
	}

	var filecache fsx.DescribeFileCachesOutput
	resourceName := "aws_fsx_file_cache.test"

	resource.Test(t, resource.TestCase{
		PreCheck: func() {
<<<<<<< HEAD
			acctest.PreCheck(ctx, t)
			acctest.PreCheckPartitionHasService(fsx.EndpointsID, t)
=======
			acctest.PreCheck(t)
			acctest.PreCheckPartitionHasService(t, fsx.EndpointsID)
>>>>>>> 78d002fe
		},
		ErrorCheck:               acctest.ErrorCheck(t, fsx.EndpointsID),
		ProtoV5ProviderFactories: acctest.ProtoV5ProviderFactories,
		CheckDestroy:             testAccCheckFileCacheDestroy(ctx),
		Steps: []resource.TestStep{
			{
				Config: testAccFileCacheConfig_basic(),
				Check: resource.ComposeTestCheckFunc(
					testAccCheckFileCacheExists(ctx, resourceName, &filecache),
					acctest.MatchResourceAttrRegionalARN(resourceName, "arn", "fsx", regexp.MustCompile(`file-cache/fc-.+`)),
					resource.TestCheckResourceAttr(resourceName, "file_cache_type", "LUSTRE"),
					resource.TestCheckResourceAttr(resourceName, "file_cache_type_version", "2.12"),
					resource.TestMatchResourceAttr(resourceName, "id", regexp.MustCompile(`fc-.+`)),
					acctest.MatchResourceAttrRegionalARN(resourceName, "kms_key_id", "kms", regexp.MustCompile(`key\/.+`)),
					resource.TestCheckResourceAttr(resourceName, "lustre_configuration.0.deployment_type", "CACHE_1"),
					resource.TestCheckResourceAttr(resourceName, "lustre_configuration.0.metadata_configuration.0.storage_capacity", "2400"),
					resource.TestCheckResourceAttr(resourceName, "lustre_configuration.0.per_unit_storage_throughput", "1000"),
					resource.TestCheckResourceAttr(resourceName, "lustre_configuration.0.weekly_maintenance_start_time", "2:05:00"),
					resource.TestCheckResourceAttr(resourceName, "storage_capacity", "1200"),
					resource.TestCheckResourceAttr(resourceName, "subnet_ids.#", "1"),
				),
			},
			{
				ResourceName:            resourceName,
				ImportState:             true,
				ImportStateVerify:       true,
				ImportStateVerifyIgnore: []string{"copy_tags_to_data_repository_associations"},
			},
		},
	})
}

func TestAccFSxFileCache_disappears(t *testing.T) {
	ctx := acctest.Context(t)
	if testing.Short() {
		t.Skip("skipping long-running test in short mode")
	}

	var filecache fsx.DescribeFileCachesOutput
	resourceName := "aws_fsx_file_cache.test"

	resource.Test(t, resource.TestCase{
		PreCheck: func() {
<<<<<<< HEAD
			acctest.PreCheck(ctx, t)
			acctest.PreCheckPartitionHasService(fsx.EndpointsID, t)
=======
			acctest.PreCheck(t)
			acctest.PreCheckPartitionHasService(t, fsx.EndpointsID)
>>>>>>> 78d002fe
		},
		ErrorCheck:               acctest.ErrorCheck(t, fsx.EndpointsID),
		ProtoV5ProviderFactories: acctest.ProtoV5ProviderFactories,
		CheckDestroy:             testAccCheckFileCacheDestroy(ctx),
		Steps: []resource.TestStep{
			{
				Config: testAccFileCacheConfig_basic(),
				Check: resource.ComposeTestCheckFunc(
					testAccCheckFileCacheExists(ctx, resourceName, &filecache),
					acctest.CheckResourceDisappears(ctx, acctest.Provider, tffsx.ResourceFileCache(), resourceName),
				),
				ExpectNonEmptyPlan: true,
			},
		},
	})
}

// Per Attribute Acceptance Tests

func testAccFileCache_copyTagsToDataRepositoryAssociations(t *testing.T) {
	ctx := acctest.Context(t)
	if testing.Short() {
		t.Skip("skipping long-running test in short mode")
	}

	var filecache1 fsx.DescribeFileCachesOutput
	resourceName := "aws_fsx_file_cache.test"

	resource.Test(t, resource.TestCase{
<<<<<<< HEAD
		PreCheck:                 func() { acctest.PreCheck(ctx, t); acctest.PreCheckPartitionHasService(fsx.EndpointsID, t) },
=======
		PreCheck:                 func() { acctest.PreCheck(t); acctest.PreCheckPartitionHasService(t, fsx.EndpointsID) },
>>>>>>> 78d002fe
		ErrorCheck:               acctest.ErrorCheck(t, fsx.EndpointsID),
		ProtoV5ProviderFactories: acctest.ProtoV5ProviderFactories,
		CheckDestroy:             testAccCheckFileCacheDestroy(ctx),
		Steps: []resource.TestStep{
			{
				Config: testAccFileCacheConfig_copyTagsToDataRepositoryAssociations("key1", "value1", "key2", "value2"),
				Check: resource.ComposeTestCheckFunc(
					testAccCheckFileCacheExists(ctx, resourceName, &filecache1),
					resource.TestCheckResourceAttr(resourceName, "copy_tags_to_data_repository_associations", "true"),
					resource.TestCheckResourceAttr(resourceName, "data_repository_association.0.tags.%", "2"),
				),
			},
			{
				ResourceName:            resourceName,
				ImportState:             true,
				ImportStateVerify:       true,
				ImportStateVerifyIgnore: []string{"copy_tags_to_data_repository_associations"},
			},
		},
	})
}

func testAccFileCache_dataRepositoryAssociation_multiple(t *testing.T) {
	ctx := acctest.Context(t)
	if testing.Short() {
		t.Skip("skipping long-running test in short mode")
	}

	var filecache fsx.DescribeFileCachesOutput
	resourceName := "aws_fsx_file_cache.test"

	resource.Test(t, resource.TestCase{
<<<<<<< HEAD
		PreCheck:                 func() { acctest.PreCheck(ctx, t); acctest.PreCheckPartitionHasService(fsx.EndpointsID, t) },
=======
		PreCheck:                 func() { acctest.PreCheck(t); acctest.PreCheckPartitionHasService(t, fsx.EndpointsID) },
>>>>>>> 78d002fe
		ErrorCheck:               acctest.ErrorCheck(t, fsx.EndpointsID),
		ProtoV5ProviderFactories: acctest.ProtoV5ProviderFactories,
		CheckDestroy:             testAccCheckFileCacheDestroy(ctx),
		Steps: []resource.TestStep{
			{
				Config: testAccFileCacheConfig_multiple_associations(),
				Check: resource.ComposeTestCheckFunc(
					testAccCheckFileCacheExists(ctx, resourceName, &filecache),
					resource.TestCheckResourceAttr(resourceName, "data_repository_association_ids.#", "2"),
				),
			},
			{
				ResourceName:            resourceName,
				ImportState:             true,
				ImportStateVerify:       true,
				ImportStateVerifyIgnore: []string{"copy_tags_to_data_repository_associations"},
			},
		},
	})
}

func testAccFileCache_dataRepositoryAssociation_nfs(t *testing.T) {
	ctx := acctest.Context(t)
	if testing.Short() {
		t.Skip("skipping long-running test in short mode")
	}

	var filecache fsx.DescribeFileCachesOutput
	resourceName := "aws_fsx_file_cache.test"

	resource.Test(t, resource.TestCase{
<<<<<<< HEAD
		PreCheck:                 func() { acctest.PreCheck(ctx, t); acctest.PreCheckPartitionHasService(fsx.EndpointsID, t) },
=======
		PreCheck:                 func() { acctest.PreCheck(t); acctest.PreCheckPartitionHasService(t, fsx.EndpointsID) },
>>>>>>> 78d002fe
		ErrorCheck:               acctest.ErrorCheck(t, fsx.EndpointsID),
		ProtoV5ProviderFactories: acctest.ProtoV5ProviderFactories,
		CheckDestroy:             testAccCheckFileCacheDestroy(ctx),
		Steps: []resource.TestStep{
			{
				Config: testAccFileCacheConfig_nfs_association(),
				Check: resource.ComposeTestCheckFunc(
					testAccCheckFileCacheExists(ctx, resourceName, &filecache),
					resource.TestCheckResourceAttr(resourceName, "data_repository_association.0.data_repository_path", "nfs://filer.domain.com/"),
					resource.TestCheckResourceAttr(resourceName, "data_repository_association.0.file_cache_path", "/ns1"),
					resource.TestCheckResourceAttr(resourceName, "data_repository_association.0.nfs.0.dns_ips.0", "192.168.0.1"),
					resource.TestCheckResourceAttr(resourceName, "data_repository_association.0.nfs.0.version", "NFS3"),
					resource.TestCheckResourceAttr(resourceName, "data_repository_association_ids.#", "1"),
				),
			},
			{
				ResourceName:            resourceName,
				ImportState:             true,
				ImportStateVerify:       true,
				ImportStateVerifyIgnore: []string{"copy_tags_to_data_repository_associations"},
			},
		},
	})
}

func testAccFileCache_dataRepositoryAssociation_s3(t *testing.T) {
	ctx := acctest.Context(t)
	if testing.Short() {
		t.Skip("skipping long-running test in short mode")
	}

	var filecache fsx.DescribeFileCachesOutput
	resourceName := "aws_fsx_file_cache.test"
	bucketName := sdkacctest.RandomWithPrefix(acctest.ResourcePrefix)

	resource.Test(t, resource.TestCase{
<<<<<<< HEAD
		PreCheck:                 func() { acctest.PreCheck(ctx, t); acctest.PreCheckPartitionHasService(fsx.EndpointsID, t) },
=======
		PreCheck:                 func() { acctest.PreCheck(t); acctest.PreCheckPartitionHasService(t, fsx.EndpointsID) },
>>>>>>> 78d002fe
		ErrorCheck:               acctest.ErrorCheck(t, fsx.EndpointsID),
		ProtoV5ProviderFactories: acctest.ProtoV5ProviderFactories,
		CheckDestroy:             testAccCheckFileCacheDestroy(ctx),
		Steps: []resource.TestStep{
			{
				Config: testAccFileCacheConfig_s3_association(bucketName),
				Check: resource.ComposeTestCheckFunc(
					testAccCheckFileCacheExists(ctx, resourceName, &filecache),
					resource.TestCheckResourceAttr(resourceName, "data_repository_association.0.data_repository_path", "s3://"+bucketName),
					resource.TestCheckResourceAttr(resourceName, "data_repository_association.0.file_cache_path", "/ns1"),
					resource.TestCheckResourceAttr(resourceName, "data_repository_association_ids.#", "1"),
				),
			},
			{
				ResourceName:            resourceName,
				ImportState:             true,
				ImportStateVerify:       true,
				ImportStateVerifyIgnore: []string{"copy_tags_to_data_repository_associations"},
			},
		},
	})
}

func testAccFileCache_kmsKeyID(t *testing.T) {
	ctx := acctest.Context(t)
	if testing.Short() {
		t.Skip("skipping long-running test in short mode")
	}

	var filecache1, filecache2 fsx.DescribeFileCachesOutput
	kmsKeyResourceName1 := "aws_kms_key.test1"
	kmsKeyResourceName2 := "aws_kms_key.test2"
	resourceName := "aws_fsx_file_cache.test"

	resource.Test(t, resource.TestCase{
<<<<<<< HEAD
		PreCheck:                 func() { acctest.PreCheck(ctx, t); acctest.PreCheckPartitionHasService(fsx.EndpointsID, t) },
=======
		PreCheck:                 func() { acctest.PreCheck(t); acctest.PreCheckPartitionHasService(t, fsx.EndpointsID) },
>>>>>>> 78d002fe
		ErrorCheck:               acctest.ErrorCheck(t, fsx.EndpointsID),
		ProtoV5ProviderFactories: acctest.ProtoV5ProviderFactories,
		CheckDestroy:             testAccCheckFileCacheDestroy(ctx),
		Steps: []resource.TestStep{
			{
				Config: testAccFileCacheConfig_kmsKeyID1(),
				Check: resource.ComposeTestCheckFunc(
					testAccCheckFileCacheExists(ctx, resourceName, &filecache1),
					resource.TestCheckResourceAttrPair(resourceName, "kms_key_id", kmsKeyResourceName1, "arn"),
				),
			},
			{
				ResourceName:            resourceName,
				ImportState:             true,
				ImportStateVerify:       true,
				ImportStateVerifyIgnore: []string{"copy_tags_to_data_repository_associations"},
			},
			{
				Config: testAccFileCacheConfig_kmsKeyID2(),
				Check: resource.ComposeTestCheckFunc(
					testAccCheckFileCacheExists(ctx, resourceName, &filecache2),
					testAccCheckFileCacheRecreated(&filecache1, &filecache2),
					resource.TestCheckResourceAttrPair(resourceName, "kms_key_id", kmsKeyResourceName2, "arn"),
				),
			},
			{
				ResourceName:            resourceName,
				ImportState:             true,
				ImportStateVerify:       true,
				ImportStateVerifyIgnore: []string{"copy_tags_to_data_repository_associations"},
			},
		},
	})
}

func testAccFileCache_securityGroupId(t *testing.T) {
	ctx := acctest.Context(t)
	if testing.Short() {
		t.Skip("skipping long-running test in short mode")
	}

	var filecache1 fsx.DescribeFileCachesOutput
	resourceName := "aws_fsx_file_cache.test"

	resource.Test(t, resource.TestCase{
<<<<<<< HEAD
		PreCheck:                 func() { acctest.PreCheck(ctx, t); acctest.PreCheckPartitionHasService(fsx.EndpointsID, t) },
=======
		PreCheck:                 func() { acctest.PreCheck(t); acctest.PreCheckPartitionHasService(t, fsx.EndpointsID) },
>>>>>>> 78d002fe
		ErrorCheck:               acctest.ErrorCheck(t, fsx.EndpointsID),
		ProtoV5ProviderFactories: acctest.ProtoV5ProviderFactories,
		CheckDestroy:             testAccCheckFileCacheDestroy(ctx),
		Steps: []resource.TestStep{
			{
				Config: testAccFileCacheConfig_securityGroupID(),
				Check: resource.ComposeTestCheckFunc(
					testAccCheckFileCacheExists(ctx, resourceName, &filecache1),
					resource.TestCheckResourceAttr(resourceName, "security_group_ids.#", "1"),
				),
			},
			{
				ResourceName:            resourceName,
				ImportState:             true,
				ImportStateVerify:       true,
				ImportStateVerifyIgnore: []string{"copy_tags_to_data_repository_associations", "security_group_ids"},
			},
		},
	})
}

func testAccFileCache_tags(t *testing.T) {
	ctx := acctest.Context(t)
	if testing.Short() {
		t.Skip("skipping long-running test in short mode")
	}

	var filecache1, filecache2 fsx.DescribeFileCachesOutput
	resourceName := "aws_fsx_file_cache.test"

	resource.Test(t, resource.TestCase{
<<<<<<< HEAD
		PreCheck:                 func() { acctest.PreCheck(ctx, t); acctest.PreCheckPartitionHasService(fsx.EndpointsID, t) },
=======
		PreCheck:                 func() { acctest.PreCheck(t); acctest.PreCheckPartitionHasService(t, fsx.EndpointsID) },
>>>>>>> 78d002fe
		ErrorCheck:               acctest.ErrorCheck(t, fsx.EndpointsID),
		ProtoV5ProviderFactories: acctest.ProtoV5ProviderFactories,
		CheckDestroy:             testAccCheckFileCacheDestroy(ctx),
		Steps: []resource.TestStep{
			{
				Config: testAccFileCacheConfig_tags1("key1", "value1"),
				Check: resource.ComposeTestCheckFunc(
					testAccCheckFileCacheExists(ctx, resourceName, &filecache1),
					resource.TestCheckResourceAttr(resourceName, "tags.%", "1"),
					resource.TestCheckResourceAttr(resourceName, "tags.key1", "value1"),
				),
			},
			{
				ResourceName:            resourceName,
				ImportState:             true,
				ImportStateVerify:       true,
				ImportStateVerifyIgnore: []string{"copy_tags_to_data_repository_associations"},
			},
			{
				Config: testAccFileCacheConfig_tags2("key1", "value1updated", "key2", "value2"),
				Check: resource.ComposeTestCheckFunc(
					testAccCheckFileCacheExists(ctx, resourceName, &filecache2),
					testAccCheckFileCacheNotRecreated(&filecache1, &filecache2),
					resource.TestCheckResourceAttr(resourceName, "tags.%", "2"),
					resource.TestCheckResourceAttr(resourceName, "tags.key1", "value1updated"),
					resource.TestCheckResourceAttr(resourceName, "tags.key2", "value2"),
				),
			},
			{
				ResourceName:            resourceName,
				ImportState:             true,
				ImportStateVerify:       true,
				ImportStateVerifyIgnore: []string{"copy_tags_to_data_repository_associations"},
			},
		},
	})
}

// helper functions

func testAccCheckFileCacheDestroy(ctx context.Context) resource.TestCheckFunc {
	return func(s *terraform.State) error {
		conn := acctest.Provider.Meta().(*conns.AWSClient).FSxConn()

		for _, rs := range s.RootModule().Resources {
			if rs.Type != "aws_fsx_file_cache" {
				continue
			}

			_, err := conn.DescribeFileCachesWithContext(ctx, &fsx.DescribeFileCachesInput{
				FileCacheIds: []*string{aws.String(rs.Primary.ID)},
			})
			if err != nil {
				if tfawserr.ErrCodeEquals(err, fsx.ErrCodeFileCacheNotFound) {
					return nil
				}
				return err
			}

			return create.Error(names.FSx, create.ErrActionCheckingDestroyed, tffsx.ResNameFileCache, rs.Primary.ID, errors.New("not destroyed"))
		}

		return nil
	}
}

func testAccCheckFileCacheExists(ctx context.Context, name string, filecache *fsx.DescribeFileCachesOutput) resource.TestCheckFunc {
	return func(s *terraform.State) error {
		rs, ok := s.RootModule().Resources[name]
		if !ok {
			return create.Error(names.FSx, create.ErrActionCheckingExistence, tffsx.ResNameFileCache, name, errors.New("not found"))
		}

		if rs.Primary.ID == "" {
			return create.Error(names.FSx, create.ErrActionCheckingExistence, tffsx.ResNameFileCache, name, errors.New("not set"))
		}

		conn := acctest.Provider.Meta().(*conns.AWSClient).FSxConn()

		resp, err := conn.DescribeFileCachesWithContext(ctx, &fsx.DescribeFileCachesInput{
			FileCacheIds: []*string{aws.String(rs.Primary.ID)},
		})

		if err != nil {
			return create.Error(names.FSx, create.ErrActionCheckingExistence, tffsx.ResNameFileCache, rs.Primary.ID, err)
		}

		*filecache = *resp

		return nil
	}
}

func testAccCheckFileCacheNotRecreated(i, j *fsx.DescribeFileCachesOutput) resource.TestCheckFunc {
	return func(s *terraform.State) error {
		if aws.StringValue(i.FileCaches[0].FileCacheId) != aws.StringValue(j.FileCaches[0].FileCacheId) {
			return fmt.Errorf("FSx File System (%s) recreated", aws.StringValue(i.FileCaches[0].FileCacheId))
		}

		return nil
	}
}

func testAccCheckFileCacheRecreated(i, j *fsx.DescribeFileCachesOutput) resource.TestCheckFunc {
	return func(s *terraform.State) error {
		if aws.StringValue(i.FileCaches[0].FileCacheId) == aws.StringValue(j.FileCaches[0].FileCacheId) {
			return fmt.Errorf("FSx File System (%s) not recreated", aws.StringValue(i.FileCaches[0].FileCacheId))
		}

		return nil
	}
}

// Test Configurations

func testAccFileCacheConfig_basic() string {
	return testAccFileCacheBaseConfig() +
		`
resource "aws_fsx_file_cache" "test" {
  file_cache_type         = "LUSTRE"
  file_cache_type_version = "2.12"

  lustre_configuration {
    deployment_type = "CACHE_1"
    metadata_configuration {
      storage_capacity = 2400
    }
    per_unit_storage_throughput   = 1000
    weekly_maintenance_start_time = "2:05:00"
  }

  subnet_ids       = [aws_subnet.test1.id]
  storage_capacity = 1200
}
`
}

func testAccFileCacheBaseConfig() string {
	return `
data "aws_availability_zones" "available" {
  state = "available"

  filter {
    name   = "opt-in-status"
    values = ["opt-in-not-required"]
  }
}

resource "aws_vpc" "test" {
  cidr_block = "10.0.0.0/16"
}

resource "aws_subnet" "test1" {
  vpc_id            = aws_vpc.test.id
  cidr_block        = "10.0.1.0/24"
  availability_zone = data.aws_availability_zones.available.names[0]
}
`
}

func testAccFileCacheConfig_nfs_association() string {
	return testAccFileCacheBaseConfig() + `
resource "aws_fsx_file_cache" "test" {
  data_repository_association {
    data_repository_path           = "nfs://filer.domain.com/"
    data_repository_subdirectories = ["test5", "test3", "test2", "test4", "test1"]
    file_cache_path                = "/ns1"

    nfs {
      dns_ips = ["192.168.0.1", "192.168.0.2"]
      version = "NFS3"
    }
  }

  file_cache_type         = "LUSTRE"
  file_cache_type_version = "2.12"

  lustre_configuration {
    deployment_type = "CACHE_1"
    metadata_configuration {
      storage_capacity = 2400
    }
    per_unit_storage_throughput   = 1000
    weekly_maintenance_start_time = "2:05:00"
  }

  subnet_ids       = [aws_subnet.test1.id]
  storage_capacity = 1200
}
`
}

func testAccFileCacheConfig_s3_association(bucketName string) string {
	return testAccFileCacheBaseConfig() +
		fmt.Sprintf(`
resource "aws_fsx_file_cache" "test" {
  data_repository_association {
    data_repository_path = "s3://${aws_s3_bucket.test.id}"
    file_cache_path      = "/ns1"
  }

  file_cache_type         = "LUSTRE"
  file_cache_type_version = "2.12"

  lustre_configuration {
    deployment_type = "CACHE_1"
    metadata_configuration {
      storage_capacity = 2400
    }
    per_unit_storage_throughput   = 1000
    weekly_maintenance_start_time = "2:05:00"
  }

  subnet_ids       = [aws_subnet.test1.id]
  storage_capacity = 1200
}
resource "aws_s3_bucket" "test" {
  bucket = %[1]q
}
`, bucketName)
}

func testAccFileCacheConfig_multiple_associations() string {
	return testAccFileCacheBaseConfig() + `
resource "aws_fsx_file_cache" "test" {
  data_repository_association {
    data_repository_path           = "nfs://filer2.domain.com/"
    data_repository_subdirectories = ["test5", "test3", "test2", "test4", "test1"]
    file_cache_path                = "/ns2"

    nfs {
      dns_ips = ["192.168.0.1", "192.168.0.2"]
      version = "NFS3"
    }
  }

  data_repository_association {
    data_repository_path           = "nfs://filer.domain.com/"
    data_repository_subdirectories = ["test5", "test3", "test2", "test4", "test1"]
    file_cache_path                = "/ns1"

    nfs {
      dns_ips = ["192.168.0.1", "192.168.0.2"]
      version = "NFS3"
    }
  }

  file_cache_type         = "LUSTRE"
  file_cache_type_version = "2.12"

  lustre_configuration {
    deployment_type = "CACHE_1"
    metadata_configuration {
      storage_capacity = 2400
    }
    per_unit_storage_throughput   = 1000
    weekly_maintenance_start_time = "2:05:00"
  }

  subnet_ids       = [aws_subnet.test1.id]
  storage_capacity = 1200
}


`
}

func testAccFileCacheConfig_copyTagsToDataRepositoryAssociations(tagKey1, tagValue1, tagKey2, tagValue2 string) string {
	return testAccFileCacheBaseConfig() +
		fmt.Sprintf(`
resource "aws_fsx_file_cache" "test" {
  copy_tags_to_data_repository_associations = true

  data_repository_association {
    data_repository_path           = "nfs://filer.domain.com/"
    data_repository_subdirectories = ["test", "test2"]
    file_cache_path                = "/ns1"

    nfs {
      dns_ips = ["192.168.0.1", "192.168.0.2"]
      version = "NFS3"
    }
  }

  file_cache_type         = "LUSTRE"
  file_cache_type_version = "2.12"

  lustre_configuration {
    deployment_type = "CACHE_1"
    metadata_configuration {
      storage_capacity = 2400
    }
    per_unit_storage_throughput   = 1000
    weekly_maintenance_start_time = "2:05:00"
  }

  subnet_ids       = [aws_subnet.test1.id]
  storage_capacity = 1200

  tags = {
    %[1]q = %[2]q
    %[3]q = %[4]q
  }
}
`, tagKey1, tagValue1, tagKey2, tagValue2)
}

func testAccFileCacheConfig_kmsKeyID1() string {
	return testAccFileCacheBaseConfig() + `
resource "aws_kms_key" "test1" {
  description             = "FSx KMS Testing key"
  deletion_window_in_days = 7
}

resource "aws_fsx_file_cache" "test" {
  file_cache_type         = "LUSTRE"
  file_cache_type_version = "2.12"

  lustre_configuration {
    deployment_type = "CACHE_1"
    metadata_configuration {
      storage_capacity = 2400
    }
    per_unit_storage_throughput   = 1000
    weekly_maintenance_start_time = "2:05:00"
  }

  kms_key_id       = aws_kms_key.test1.arn
  subnet_ids       = [aws_subnet.test1.id]
  storage_capacity = 1200
}
`
}

func testAccFileCacheConfig_kmsKeyID2() string {
	return testAccFileCacheBaseConfig() + `
resource "aws_kms_key" "test2" {
  description             = "FSx KMS Testing key"
  deletion_window_in_days = 7
}

resource "aws_fsx_file_cache" "test" {
  file_cache_type         = "LUSTRE"
  file_cache_type_version = "2.12"

  lustre_configuration {
    deployment_type = "CACHE_1"
    metadata_configuration {
      storage_capacity = 2400
    }
    per_unit_storage_throughput   = 1000
    weekly_maintenance_start_time = "2:05:00"
  }

  kms_key_id       = aws_kms_key.test2.arn
  subnet_ids       = [aws_subnet.test1.id]
  storage_capacity = 1200
}
`
}

func testAccFileCacheConfig_securityGroupID() string {
	return testAccFileCacheBaseConfig() + `
resource "aws_security_group" "test1" {
  description = "security group for FSx testing"
  vpc_id      = aws_vpc.test.id

  ingress {
    cidr_blocks = [aws_vpc.test.cidr_block]
    from_port   = 0
    protocol    = -1
    to_port     = 0
  }

  egress {
    cidr_blocks = ["0.0.0.0/0"]
    from_port   = 0
    protocol    = "-1"
    to_port     = 0
  }
}

resource "aws_fsx_file_cache" "test" {
  file_cache_type         = "LUSTRE"
  file_cache_type_version = "2.12"

  lustre_configuration {
    deployment_type = "CACHE_1"
    metadata_configuration {
      storage_capacity = 2400
    }
    per_unit_storage_throughput   = 1000
    weekly_maintenance_start_time = "2:05:00"
  }

  security_group_ids = [aws_security_group.test1.id]
  subnet_ids         = [aws_subnet.test1.id]
  storage_capacity   = 1200
}
`
}

func testAccFileCacheConfig_tags1(tagKey1, tagValue1 string) string {
	return testAccFileCacheBaseConfig() +
		fmt.Sprintf(`
resource "aws_fsx_file_cache" "test" {
  file_cache_type         = "LUSTRE"
  file_cache_type_version = "2.12"

  lustre_configuration {
    deployment_type = "CACHE_1"
    metadata_configuration {
      storage_capacity = 2400
    }
    per_unit_storage_throughput   = 1000
    weekly_maintenance_start_time = "2:05:00"
  }

  subnet_ids       = [aws_subnet.test1.id]
  storage_capacity = 1200

  tags = {
    %[1]q = %[2]q
  }
}
`, tagKey1, tagValue1)
}

func testAccFileCacheConfig_tags2(tagKey1, tagValue1, tagKey2, tagValue2 string) string {
	return testAccFileCacheBaseConfig() +
		fmt.Sprintf(`
resource "aws_fsx_file_cache" "test" {
  file_cache_type         = "LUSTRE"
  file_cache_type_version = "2.12"

  lustre_configuration {
    deployment_type = "CACHE_1"
    metadata_configuration {
      storage_capacity = 2400
    }
    per_unit_storage_throughput   = 1000
    weekly_maintenance_start_time = "2:05:00"
  }

  subnet_ids       = [aws_subnet.test1.id]
  storage_capacity = 1200

  tags = {
    %[1]q = %[2]q
    %[3]q = %[4]q
  }
}
`, tagKey1, tagValue1, tagKey2, tagValue2)
}<|MERGE_RESOLUTION|>--- conflicted
+++ resolved
@@ -51,13 +51,8 @@
 
 	resource.Test(t, resource.TestCase{
 		PreCheck: func() {
-<<<<<<< HEAD
 			acctest.PreCheck(ctx, t)
-			acctest.PreCheckPartitionHasService(fsx.EndpointsID, t)
-=======
-			acctest.PreCheck(t)
 			acctest.PreCheckPartitionHasService(t, fsx.EndpointsID)
->>>>>>> 78d002fe
 		},
 		ErrorCheck:               acctest.ErrorCheck(t, fsx.EndpointsID),
 		ProtoV5ProviderFactories: acctest.ProtoV5ProviderFactories,
@@ -101,13 +96,8 @@
 
 	resource.Test(t, resource.TestCase{
 		PreCheck: func() {
-<<<<<<< HEAD
 			acctest.PreCheck(ctx, t)
-			acctest.PreCheckPartitionHasService(fsx.EndpointsID, t)
-=======
-			acctest.PreCheck(t)
 			acctest.PreCheckPartitionHasService(t, fsx.EndpointsID)
->>>>>>> 78d002fe
 		},
 		ErrorCheck:               acctest.ErrorCheck(t, fsx.EndpointsID),
 		ProtoV5ProviderFactories: acctest.ProtoV5ProviderFactories,
@@ -137,11 +127,7 @@
 	resourceName := "aws_fsx_file_cache.test"
 
 	resource.Test(t, resource.TestCase{
-<<<<<<< HEAD
-		PreCheck:                 func() { acctest.PreCheck(ctx, t); acctest.PreCheckPartitionHasService(fsx.EndpointsID, t) },
-=======
-		PreCheck:                 func() { acctest.PreCheck(t); acctest.PreCheckPartitionHasService(t, fsx.EndpointsID) },
->>>>>>> 78d002fe
+		PreCheck:                 func() { acctest.PreCheck(ctx, t); acctest.PreCheckPartitionHasService(t, fsx.EndpointsID) },
 		ErrorCheck:               acctest.ErrorCheck(t, fsx.EndpointsID),
 		ProtoV5ProviderFactories: acctest.ProtoV5ProviderFactories,
 		CheckDestroy:             testAccCheckFileCacheDestroy(ctx),
@@ -174,11 +160,7 @@
 	resourceName := "aws_fsx_file_cache.test"
 
 	resource.Test(t, resource.TestCase{
-<<<<<<< HEAD
-		PreCheck:                 func() { acctest.PreCheck(ctx, t); acctest.PreCheckPartitionHasService(fsx.EndpointsID, t) },
-=======
-		PreCheck:                 func() { acctest.PreCheck(t); acctest.PreCheckPartitionHasService(t, fsx.EndpointsID) },
->>>>>>> 78d002fe
+		PreCheck:                 func() { acctest.PreCheck(ctx, t); acctest.PreCheckPartitionHasService(t, fsx.EndpointsID) },
 		ErrorCheck:               acctest.ErrorCheck(t, fsx.EndpointsID),
 		ProtoV5ProviderFactories: acctest.ProtoV5ProviderFactories,
 		CheckDestroy:             testAccCheckFileCacheDestroy(ctx),
@@ -210,11 +192,7 @@
 	resourceName := "aws_fsx_file_cache.test"
 
 	resource.Test(t, resource.TestCase{
-<<<<<<< HEAD
-		PreCheck:                 func() { acctest.PreCheck(ctx, t); acctest.PreCheckPartitionHasService(fsx.EndpointsID, t) },
-=======
-		PreCheck:                 func() { acctest.PreCheck(t); acctest.PreCheckPartitionHasService(t, fsx.EndpointsID) },
->>>>>>> 78d002fe
+		PreCheck:                 func() { acctest.PreCheck(ctx, t); acctest.PreCheckPartitionHasService(t, fsx.EndpointsID) },
 		ErrorCheck:               acctest.ErrorCheck(t, fsx.EndpointsID),
 		ProtoV5ProviderFactories: acctest.ProtoV5ProviderFactories,
 		CheckDestroy:             testAccCheckFileCacheDestroy(ctx),
@@ -251,11 +229,7 @@
 	bucketName := sdkacctest.RandomWithPrefix(acctest.ResourcePrefix)
 
 	resource.Test(t, resource.TestCase{
-<<<<<<< HEAD
-		PreCheck:                 func() { acctest.PreCheck(ctx, t); acctest.PreCheckPartitionHasService(fsx.EndpointsID, t) },
-=======
-		PreCheck:                 func() { acctest.PreCheck(t); acctest.PreCheckPartitionHasService(t, fsx.EndpointsID) },
->>>>>>> 78d002fe
+		PreCheck:                 func() { acctest.PreCheck(ctx, t); acctest.PreCheckPartitionHasService(t, fsx.EndpointsID) },
 		ErrorCheck:               acctest.ErrorCheck(t, fsx.EndpointsID),
 		ProtoV5ProviderFactories: acctest.ProtoV5ProviderFactories,
 		CheckDestroy:             testAccCheckFileCacheDestroy(ctx),
@@ -291,11 +265,7 @@
 	resourceName := "aws_fsx_file_cache.test"
 
 	resource.Test(t, resource.TestCase{
-<<<<<<< HEAD
-		PreCheck:                 func() { acctest.PreCheck(ctx, t); acctest.PreCheckPartitionHasService(fsx.EndpointsID, t) },
-=======
-		PreCheck:                 func() { acctest.PreCheck(t); acctest.PreCheckPartitionHasService(t, fsx.EndpointsID) },
->>>>>>> 78d002fe
+		PreCheck:                 func() { acctest.PreCheck(ctx, t); acctest.PreCheckPartitionHasService(t, fsx.EndpointsID) },
 		ErrorCheck:               acctest.ErrorCheck(t, fsx.EndpointsID),
 		ProtoV5ProviderFactories: acctest.ProtoV5ProviderFactories,
 		CheckDestroy:             testAccCheckFileCacheDestroy(ctx),
@@ -341,11 +311,7 @@
 	resourceName := "aws_fsx_file_cache.test"
 
 	resource.Test(t, resource.TestCase{
-<<<<<<< HEAD
-		PreCheck:                 func() { acctest.PreCheck(ctx, t); acctest.PreCheckPartitionHasService(fsx.EndpointsID, t) },
-=======
-		PreCheck:                 func() { acctest.PreCheck(t); acctest.PreCheckPartitionHasService(t, fsx.EndpointsID) },
->>>>>>> 78d002fe
+		PreCheck:                 func() { acctest.PreCheck(ctx, t); acctest.PreCheckPartitionHasService(t, fsx.EndpointsID) },
 		ErrorCheck:               acctest.ErrorCheck(t, fsx.EndpointsID),
 		ProtoV5ProviderFactories: acctest.ProtoV5ProviderFactories,
 		CheckDestroy:             testAccCheckFileCacheDestroy(ctx),
@@ -377,11 +343,7 @@
 	resourceName := "aws_fsx_file_cache.test"
 
 	resource.Test(t, resource.TestCase{
-<<<<<<< HEAD
-		PreCheck:                 func() { acctest.PreCheck(ctx, t); acctest.PreCheckPartitionHasService(fsx.EndpointsID, t) },
-=======
-		PreCheck:                 func() { acctest.PreCheck(t); acctest.PreCheckPartitionHasService(t, fsx.EndpointsID) },
->>>>>>> 78d002fe
+		PreCheck:                 func() { acctest.PreCheck(ctx, t); acctest.PreCheckPartitionHasService(t, fsx.EndpointsID) },
 		ErrorCheck:               acctest.ErrorCheck(t, fsx.EndpointsID),
 		ProtoV5ProviderFactories: acctest.ProtoV5ProviderFactories,
 		CheckDestroy:             testAccCheckFileCacheDestroy(ctx),
