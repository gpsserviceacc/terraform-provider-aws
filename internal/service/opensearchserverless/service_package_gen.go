--- conflicted
+++ resolved
@@ -18,9 +18,6 @@
 func (p *servicePackage) FrameworkResources(ctx context.Context) []*types.ServicePackageFrameworkResource {
 	return []*types.ServicePackageFrameworkResource{
 		{
-<<<<<<< HEAD
-			Factory: newResourceSecurityConfig,
-=======
 			Factory: newResourceAccessPolicy,
 		},
 		{
@@ -31,11 +28,13 @@
 			},
 		},
 		{
+			Factory: newResourceSecurityConfig,
+		},
+		{
 			Factory: newResourceSecurityPolicy,
 		},
 		{
 			Factory: newResourceVPCEndpoint,
->>>>>>> 314cf93e
 		},
 	}
 }
