package route53_test

import (
	"context"
	"fmt"
	"regexp"
	"strings"
	"testing"

	"github.com/aws/aws-sdk-go/aws/endpoints"
	"github.com/aws/aws-sdk-go/service/route53"
	r53rcc "github.com/aws/aws-sdk-go/service/route53recoverycontrolconfig"
	sdkacctest "github.com/hashicorp/terraform-plugin-sdk/v2/helper/acctest"
	"github.com/hashicorp/terraform-plugin-sdk/v2/helper/resource"
	"github.com/hashicorp/terraform-plugin-sdk/v2/terraform"
	"github.com/hashicorp/terraform-provider-aws/internal/acctest"
	"github.com/hashicorp/terraform-provider-aws/internal/conns"
	tfroute53 "github.com/hashicorp/terraform-provider-aws/internal/service/route53"
	"github.com/hashicorp/terraform-provider-aws/internal/tfresource"
)

func TestAccRoute53HealthCheck_basic(t *testing.T) {
	ctx := acctest.Context(t)
	var check route53.HealthCheck
	resourceName := "aws_route53_health_check.test"
	resource.ParallelTest(t, resource.TestCase{
		PreCheck:                 func() { acctest.PreCheck(ctx, t) },
		ErrorCheck:               acctest.ErrorCheck(t, route53.EndpointsID),
		ProtoV5ProviderFactories: acctest.ProtoV5ProviderFactories,
		CheckDestroy:             testAccCheckHealthCheckDestroy(ctx),
		Steps: []resource.TestStep{
			{
				Config: testAccHealthCheckConfig_basic("2", true),
				Check: resource.ComposeTestCheckFunc(
					testAccCheckHealthCheckExists(ctx, resourceName, &check),
					acctest.MatchResourceAttrGlobalARNNoAccount(resourceName, "arn", "route53", regexp.MustCompile("healthcheck/.+")),
					resource.TestCheckResourceAttr(resourceName, "measure_latency", "true"),
					resource.TestCheckResourceAttr(resourceName, "port", "80"),
					resource.TestCheckResourceAttr(resourceName, "failure_threshold", "2"),
					resource.TestCheckResourceAttr(resourceName, "invert_healthcheck", "true"),
					resource.TestCheckResourceAttr(resourceName, "tags.%", "0"),
				),
			},
			{
				ResourceName:      resourceName,
				ImportState:       true,
				ImportStateVerify: true,
			},
			{
				Config: testAccHealthCheckConfig_basic("5", false),
				Check: resource.ComposeTestCheckFunc(
					testAccCheckHealthCheckExists(ctx, resourceName, &check),
					resource.TestCheckResourceAttr(resourceName, "failure_threshold", "5"),
					resource.TestCheckResourceAttr(resourceName, "invert_healthcheck", "false"),
				),
			},
		},
	})
}

func TestAccRoute53HealthCheck_tags(t *testing.T) {
	ctx := acctest.Context(t)
	var check route53.HealthCheck
	resourceName := "aws_route53_health_check.test"
	resource.ParallelTest(t, resource.TestCase{
		PreCheck:                 func() { acctest.PreCheck(ctx, t) },
		ErrorCheck:               acctest.ErrorCheck(t, route53.EndpointsID),
		ProtoV5ProviderFactories: acctest.ProtoV5ProviderFactories,
		CheckDestroy:             testAccCheckHealthCheckDestroy(ctx),
		Steps: []resource.TestStep{
			{
				Config: testAccHealthCheckConfig_tags1("key1", "value1"),
				Check: resource.ComposeTestCheckFunc(
					testAccCheckHealthCheckExists(ctx, resourceName, &check),
					resource.TestCheckResourceAttr(resourceName, "tags.%", "1"),
					resource.TestCheckResourceAttr(resourceName, "tags.key1", "value1"),
				),
			},
			{
				ResourceName:      resourceName,
				ImportState:       true,
				ImportStateVerify: true,
			},
			{
				Config: testAccHealthCheckConfig_tags2("key1", "value1updated", "key2", "value2"),
				Check: resource.ComposeTestCheckFunc(
					testAccCheckHealthCheckExists(ctx, resourceName, &check),
					resource.TestCheckResourceAttr(resourceName, "tags.%", "2"),
					resource.TestCheckResourceAttr(resourceName, "tags.key1", "value1updated"),
					resource.TestCheckResourceAttr(resourceName, "tags.key2", "value2"),
				),
			},
			{
				Config: testAccHealthCheckConfig_tags1("key2", "value2"),
				Check: resource.ComposeTestCheckFunc(
					testAccCheckHealthCheckExists(ctx, resourceName, &check),
					resource.TestCheckResourceAttr(resourceName, "tags.%", "1"),
					resource.TestCheckResourceAttr(resourceName, "tags.key2", "value2"),
				),
			},
		},
	})
}

func TestAccRoute53HealthCheck_withSearchString(t *testing.T) {
	ctx := acctest.Context(t)
	var check route53.HealthCheck
	resourceName := "aws_route53_health_check.test"
	resource.ParallelTest(t, resource.TestCase{
		PreCheck:                 func() { acctest.PreCheck(ctx, t) },
		ErrorCheck:               acctest.ErrorCheck(t, route53.EndpointsID),
		ProtoV5ProviderFactories: acctest.ProtoV5ProviderFactories,
		CheckDestroy:             testAccCheckHealthCheckDestroy(ctx),
		Steps: []resource.TestStep{
			{
				Config: testAccHealthCheckConfig_searchString("OK", false),
				Check: resource.ComposeTestCheckFunc(
					testAccCheckHealthCheckExists(ctx, resourceName, &check),
					resource.TestCheckResourceAttr(resourceName, "invert_healthcheck", "false"),
					resource.TestCheckResourceAttr(resourceName, "search_string", "OK"),
				),
			},
			{
				ResourceName:      resourceName,
				ImportState:       true,
				ImportStateVerify: true,
			},
			{
				Config: testAccHealthCheckConfig_searchString("FAILED", true),
				Check: resource.ComposeTestCheckFunc(
					testAccCheckHealthCheckExists(ctx, resourceName, &check),
					resource.TestCheckResourceAttr(resourceName, "invert_healthcheck", "true"),
					resource.TestCheckResourceAttr(resourceName, "search_string", "FAILED"),
				),
			},
		},
	})
}

func TestAccRoute53HealthCheck_withChildHealthChecks(t *testing.T) {
	ctx := acctest.Context(t)
	var check route53.HealthCheck
	resourceName := "aws_route53_health_check.test"
	resource.ParallelTest(t, resource.TestCase{
		PreCheck:                 func() { acctest.PreCheck(ctx, t) },
		ErrorCheck:               acctest.ErrorCheck(t, route53.EndpointsID),
		ProtoV5ProviderFactories: acctest.ProtoV5ProviderFactories,
		CheckDestroy:             testAccCheckHealthCheckDestroy(ctx),
		Steps: []resource.TestStep{
			{
				Config: testAccHealthCheckConfig_childs,
				Check: resource.ComposeTestCheckFunc(
					testAccCheckHealthCheckExists(ctx, resourceName, &check),
				),
			},
			{
				ResourceName:      resourceName,
				ImportState:       true,
				ImportStateVerify: true,
			},
		},
	})
}

func TestAccRoute53HealthCheck_withHealthCheckRegions(t *testing.T) {
	ctx := acctest.Context(t)
	var check route53.HealthCheck
	resourceName := "aws_route53_health_check.test"
	resource.ParallelTest(t, resource.TestCase{
		PreCheck:                 func() { acctest.PreCheck(ctx, t); acctest.PreCheckPartition(t, endpoints.AwsPartitionID) }, // GovCloud has 2 regions, test requires 3
		ErrorCheck:               acctest.ErrorCheck(t, route53.EndpointsID),
		ProtoV5ProviderFactories: acctest.ProtoV5ProviderFactories,
		CheckDestroy:             testAccCheckHealthCheckDestroy(ctx),
		Steps: []resource.TestStep{
			{
				Config: testAccHealthCheckConfig_regions(endpoints.UsWest2RegionID, endpoints.UsEast1RegionID, endpoints.EuWest1RegionID),
				Check: resource.ComposeTestCheckFunc(
					testAccCheckHealthCheckExists(ctx, resourceName, &check),
					resource.TestCheckResourceAttr(resourceName, "regions.#", "3"),
				),
			},
			{
				ResourceName:      resourceName,
				ImportState:       true,
				ImportStateVerify: true,
			},
		},
	})
}

func TestAccRoute53HealthCheck_ip(t *testing.T) {
	ctx := acctest.Context(t)
	var check route53.HealthCheck
	resourceName := "aws_route53_health_check.test"
	resource.ParallelTest(t, resource.TestCase{
		PreCheck:                 func() { acctest.PreCheck(ctx, t) },
		ErrorCheck:               acctest.ErrorCheck(t, route53.EndpointsID),
		ProtoV5ProviderFactories: acctest.ProtoV5ProviderFactories,
		CheckDestroy:             testAccCheckHealthCheckDestroy(ctx),
		Steps: []resource.TestStep{
			{
				Config: testAccHealthCheckConfig_ip("1.2.3.4"),
				Check: resource.ComposeTestCheckFunc(
					testAccCheckHealthCheckExists(ctx, resourceName, &check),
					resource.TestCheckResourceAttr(resourceName, "ip_address", "1.2.3.4"),
				),
			},
			{
				ResourceName:      resourceName,
				ImportState:       true,
				ImportStateVerify: true,
			},
			{
				Config: testAccHealthCheckConfig_ip("1.2.3.5"),
				Check: resource.ComposeTestCheckFunc(
					testAccCheckHealthCheckExists(ctx, resourceName, &check),
					resource.TestCheckResourceAttr(resourceName, "ip_address", "1.2.3.5"),
				),
			},
		},
	})
}

func TestAccRoute53HealthCheck_ipv6(t *testing.T) {
	ctx := acctest.Context(t)
	var check route53.HealthCheck
	resourceName := "aws_route53_health_check.test"
	resource.ParallelTest(t, resource.TestCase{
		PreCheck:                 func() { acctest.PreCheck(ctx, t) },
		ErrorCheck:               acctest.ErrorCheck(t, route53.EndpointsID),
		ProtoV5ProviderFactories: acctest.ProtoV5ProviderFactories,
		CheckDestroy:             testAccCheckHealthCheckDestroy(ctx),
		Steps: []resource.TestStep{
			{
				Config: testAccHealthCheckConfig_ip("1234:5678:9abc:6811:0:0:0:4"),
				Check: resource.ComposeTestCheckFunc(
					testAccCheckHealthCheckExists(ctx, resourceName, &check),
					resource.TestCheckResourceAttr(resourceName, "ip_address", "1234:5678:9abc:6811:0:0:0:4"),
				),
			},
			{
				ResourceName:      resourceName,
				ImportState:       true,
				ImportStateVerify: true,
			},
			{
				Config:   testAccHealthCheckConfig_ip("1234:5678:9abc:6811:0:0:0:4"),
				PlanOnly: true,
			},
		},
	})
}

func TestAccRoute53HealthCheck_cloudWatchAlarmCheck(t *testing.T) {
	ctx := acctest.Context(t)
	var check route53.HealthCheck
	resourceName := "aws_route53_health_check.test"
	resource.ParallelTest(t, resource.TestCase{
		PreCheck:                 func() { acctest.PreCheck(ctx, t) },
		ErrorCheck:               acctest.ErrorCheck(t, route53.EndpointsID),
		ProtoV5ProviderFactories: acctest.ProtoV5ProviderFactories,
		CheckDestroy:             testAccCheckHealthCheckDestroy(ctx),
		Steps: []resource.TestStep{
			{
				Config: testAccHealthCheckConfig_cloudWatchAlarm,
				Check: resource.ComposeTestCheckFunc(
					testAccCheckHealthCheckExists(ctx, resourceName, &check),
					resource.TestCheckResourceAttr(resourceName, "cloudwatch_alarm_name", "cloudwatch-healthcheck-alarm"),
				),
			},
			{
				ResourceName:      resourceName,
				ImportState:       true,
				ImportStateVerify: true,
			},
		},
	})
}

func TestAccRoute53HealthCheck_withSNI(t *testing.T) {
	ctx := acctest.Context(t)
	var check route53.HealthCheck
	resourceName := "aws_route53_health_check.test"
	resource.ParallelTest(t, resource.TestCase{
		PreCheck:                 func() { acctest.PreCheck(ctx, t) },
		ErrorCheck:               acctest.ErrorCheck(t, route53.EndpointsID),
		ProtoV5ProviderFactories: acctest.ProtoV5ProviderFactories,
		CheckDestroy:             testAccCheckHealthCheckDestroy(ctx),
		Steps: []resource.TestStep{
			{
				Config: testAccHealthCheckConfig_noSNI,
				Check: resource.ComposeTestCheckFunc(
					testAccCheckHealthCheckExists(ctx, resourceName, &check),
					resource.TestCheckResourceAttr(resourceName, "enable_sni", "true"),
				),
			},
			{
				ResourceName:      resourceName,
				ImportState:       true,
				ImportStateVerify: true,
			},
			{
				Config: testAccHealthCheckConfig_sni(false),
				Check: resource.ComposeTestCheckFunc(
					testAccCheckHealthCheckExists(ctx, resourceName, &check),
					resource.TestCheckResourceAttr(resourceName, "enable_sni", "false"),
				),
			},
			{
				Config: testAccHealthCheckConfig_sni(true),
				Check: resource.ComposeTestCheckFunc(
					testAccCheckHealthCheckExists(ctx, resourceName, &check),
					resource.TestCheckResourceAttr(resourceName, "enable_sni", "true"),
				),
			},
		},
	})
}

func TestAccRoute53HealthCheck_disabled(t *testing.T) {
	ctx := acctest.Context(t)
	var check route53.HealthCheck
	resourceName := "aws_route53_health_check.test"

	resource.ParallelTest(t, resource.TestCase{
		PreCheck:                 func() { acctest.PreCheck(ctx, t) },
		ErrorCheck:               acctest.ErrorCheck(t, route53.EndpointsID),
		ProtoV5ProviderFactories: acctest.ProtoV5ProviderFactories,
		CheckDestroy:             testAccCheckHealthCheckDestroy(ctx),
		Steps: []resource.TestStep{
			{
				Config: testAccHealthCheckConfig_disabled(true),
				Check: resource.ComposeTestCheckFunc(
					testAccCheckHealthCheckExists(ctx, resourceName, &check),
					resource.TestCheckResourceAttr(resourceName, "disabled", "true"),
				),
			},
			{
				ResourceName:      resourceName,
				ImportState:       true,
				ImportStateVerify: true,
			},
			{
				Config: testAccHealthCheckConfig_disabled(false),
				Check: resource.ComposeTestCheckFunc(
					testAccCheckHealthCheckExists(ctx, resourceName, &check),
					resource.TestCheckResourceAttr(resourceName, "disabled", "false"),
				),
			},
			{
				Config: testAccHealthCheckConfig_disabled(true),
				Check: resource.ComposeTestCheckFunc(
					testAccCheckHealthCheckExists(ctx, resourceName, &check),
					resource.TestCheckResourceAttr(resourceName, "disabled", "true"),
				),
			},
		},
	})
}

func TestAccRoute53HealthCheck_withRoutingControlARN(t *testing.T) {
	ctx := acctest.Context(t)
	var check route53.HealthCheck
	rName := sdkacctest.RandomWithPrefix(acctest.ResourcePrefix)
	resourceName := "aws_route53_health_check.test"
	resource.ParallelTest(t, resource.TestCase{
<<<<<<< HEAD
		PreCheck:                 func() { acctest.PreCheck(ctx, t); acctest.PreCheckPartitionHasService(r53rcc.EndpointsID, t) },
=======
		PreCheck:                 func() { acctest.PreCheck(t); acctest.PreCheckPartitionHasService(t, r53rcc.EndpointsID) },
>>>>>>> 78d002fe
		ErrorCheck:               acctest.ErrorCheck(t, route53.EndpointsID),
		ProtoV5ProviderFactories: acctest.ProtoV5ProviderFactories,
		CheckDestroy:             testAccCheckHealthCheckDestroy(ctx),
		Steps: []resource.TestStep{
			{
				Config: testAccHealthCheckConfig_routingControlARN(rName),
				Check: resource.ComposeTestCheckFunc(
					testAccCheckHealthCheckExists(ctx, resourceName, &check),
					resource.TestCheckResourceAttr(resourceName, "type", "RECOVERY_CONTROL"),
				),
			},
			{
				ResourceName:      resourceName,
				ImportState:       true,
				ImportStateVerify: true,
			},
		},
	})
}

func TestAccRoute53HealthCheck_disappears(t *testing.T) {
	ctx := acctest.Context(t)
	var check route53.HealthCheck
	resourceName := "aws_route53_health_check.test"
	resource.ParallelTest(t, resource.TestCase{
		PreCheck:                 func() { acctest.PreCheck(ctx, t) },
		ErrorCheck:               acctest.ErrorCheck(t, route53.EndpointsID),
		ProtoV5ProviderFactories: acctest.ProtoV5ProviderFactories,
		CheckDestroy:             testAccCheckHealthCheckDestroy(ctx),
		Steps: []resource.TestStep{
			{
				Config: testAccHealthCheckConfig_basic("2", true),
				Check: resource.ComposeTestCheckFunc(
					testAccCheckHealthCheckExists(ctx, resourceName, &check),
					acctest.CheckResourceDisappears(ctx, acctest.Provider, tfroute53.ResourceHealthCheck(), resourceName),
				),
				ExpectNonEmptyPlan: true,
			},
		},
	})
}

func testAccCheckHealthCheckDestroy(ctx context.Context) resource.TestCheckFunc {
	return func(s *terraform.State) error {
		conn := acctest.Provider.Meta().(*conns.AWSClient).Route53Conn()

		for _, rs := range s.RootModule().Resources {
			if rs.Type != "aws_route53_health_check" {
				continue
			}

			_, err := tfroute53.FindHealthCheckByID(ctx, conn, rs.Primary.ID)

			if tfresource.NotFound(err) {
				continue
			}

			if err != nil {
				return err
			}

			return fmt.Errorf("Route53 Health Check %s still exists", rs.Primary.ID)
		}

		return nil
	}
}

func testAccCheckHealthCheckExists(ctx context.Context, n string, v *route53.HealthCheck) resource.TestCheckFunc {
	return func(s *terraform.State) error {
		rs, ok := s.RootModule().Resources[n]
		if !ok {
			return fmt.Errorf("Not found: %s", n)
		}

		if rs.Primary.ID == "" {
			return fmt.Errorf("No Route53 Health Check ID is set")
		}

		conn := acctest.Provider.Meta().(*conns.AWSClient).Route53Conn()

		output, err := tfroute53.FindHealthCheckByID(ctx, conn, rs.Primary.ID)

		if err != nil {
			return err
		}

		*v = *output

		return nil
	}
}

func testAccHealthCheckConfig_basic(thershold string, invert bool) string {
	return fmt.Sprintf(`
resource "aws_route53_health_check" "test" {
  fqdn               = "dev.example.com"
  port               = 80
  type               = "HTTP"
  resource_path      = "/"
  failure_threshold  = %[1]q
  request_interval   = "30"
  measure_latency    = true
  invert_healthcheck = %[2]t
}
`, thershold, invert)
}

func testAccHealthCheckConfig_tags1(tag1Key, tag1Value string) string {
	return fmt.Sprintf(`
resource "aws_route53_health_check" "test" {
  fqdn               = "dev.example.com"
  port               = 80
  type               = "HTTP"
  resource_path      = "/"
  failure_threshold  = "2"
  request_interval   = "30"
  measure_latency    = true
  invert_healthcheck = true

  tags = {
    %[1]q = %[2]q
  }
}
`, tag1Key, tag1Value)
}

func testAccHealthCheckConfig_tags2(tag1Key, tag1Value, tagKey2, tagValue2 string) string {
	return fmt.Sprintf(`
resource "aws_route53_health_check" "test" {
  fqdn               = "dev.example.com"
  port               = 80
  type               = "HTTP"
  resource_path      = "/"
  failure_threshold  = "2"
  request_interval   = "30"
  measure_latency    = true
  invert_healthcheck = true

  tags = {
    %[1]q = %[2]q
    %[3]q = %[4]q
  }
}
`, tag1Key, tag1Value, tagKey2, tagValue2)
}

func testAccHealthCheckConfig_ip(ip string) string {
	return fmt.Sprintf(`
resource "aws_route53_health_check" "test" {
  ip_address        = %[1]q
  port              = 80
  type              = "HTTP"
  resource_path     = "/"
  failure_threshold = "2"
  request_interval  = "30"

  tags = {
    Name = "tf-test-health-check"
  }
}
`, ip)
}

const testAccHealthCheckConfig_childs = `
resource "aws_route53_health_check" "child1" {
  fqdn              = "child1.example.com"
  port              = 80
  type              = "HTTP"
  resource_path     = "/"
  failure_threshold = "2"
  request_interval  = "30"
}

resource "aws_route53_health_check" "test" {
  type                   = "CALCULATED"
  child_health_threshold = 1
  child_healthchecks     = [aws_route53_health_check.child1.id]

  tags = {
    Name = "tf-test-calculated-health-check"
  }
}
`

func testAccHealthCheckConfig_regions(regions ...string) string {
	return fmt.Sprintf(`
resource "aws_route53_health_check" "test" {
  ip_address        = "1.2.3.4"
  port              = 80
  type              = "HTTP"
  resource_path     = "/"
  failure_threshold = "2"
  request_interval  = "30"

  regions = ["%s"]

  tags = {
    Name = "tf-test-check-with-regions"
  }
}
`, strings.Join(regions, "\", \""))
}

const testAccHealthCheckConfig_cloudWatchAlarm = `
resource "aws_cloudwatch_metric_alarm" "test" {
  alarm_name          = "cloudwatch-healthcheck-alarm"
  comparison_operator = "GreaterThanOrEqualToThreshold"
  evaluation_periods  = "2"
  metric_name         = "CPUUtilization"
  namespace           = "AWS/EC2"
  period              = "120"
  statistic           = "Average"
  threshold           = "80"
  alarm_description   = "This metric monitors ec2 cpu utilization"
}

data "aws_region" "current" {}

resource "aws_route53_health_check" "test" {
  type                            = "CLOUDWATCH_METRIC"
  cloudwatch_alarm_name           = aws_cloudwatch_metric_alarm.test.alarm_name
  cloudwatch_alarm_region         = data.aws_region.current.name
  insufficient_data_health_status = "Healthy"
}
`

func testAccHealthCheckConfig_searchString(search string, invert bool) string {
	return fmt.Sprintf(`
resource "aws_route53_health_check" "test" {
  fqdn               = "dev.example.com"
  port               = 80
  type               = "HTTP_STR_MATCH"
  resource_path      = "/"
  failure_threshold  = "2"
  request_interval   = "30"
  measure_latency    = true
  invert_healthcheck = %[2]t
  search_string      = %[1]q

  tags = {
    Name = "tf-test-health-check"
  }
}
`, search, invert)
}

const testAccHealthCheckConfig_noSNI = `
resource "aws_route53_health_check" "test" {
  fqdn               = "dev.example.com"
  port               = 443
  type               = "HTTPS"
  resource_path      = "/"
  failure_threshold  = "2"
  request_interval   = "30"
  measure_latency    = true
  invert_healthcheck = true

  tags = {
    Name = "tf-test-health-check"
  }
}
`

func testAccHealthCheckConfig_sni(enable bool) string {
	return fmt.Sprintf(`
resource "aws_route53_health_check" "test" {
  fqdn               = "dev.example.com"
  port               = 443
  type               = "HTTPS"
  resource_path      = "/"
  failure_threshold  = "2"
  request_interval   = "30"
  measure_latency    = true
  invert_healthcheck = true
  enable_sni         = %[1]t

  tags = {
    Name = "tf-test-health-check"
  }
}
`, enable)
}

func testAccHealthCheckConfig_disabled(disabled bool) string {
	return fmt.Sprintf(`
resource "aws_route53_health_check" "test" {
  disabled          = %[1]t
  failure_threshold = "2"
  fqdn              = "dev.example.com"
  port              = 80
  request_interval  = "30"
  resource_path     = "/"
  type              = "HTTP"
}
`, disabled)
}

func testAccHealthCheckConfig_routingControlARN(rName string) string {
	return fmt.Sprintf(`
resource "aws_route53recoverycontrolconfig_cluster" "test" {
  name = %[1]q
}
resource "aws_route53recoverycontrolconfig_routing_control" "test" {
  name        = %[1]q
  cluster_arn = aws_route53recoverycontrolconfig_cluster.test.arn
}
resource "aws_route53_health_check" "test" {
  type                = "RECOVERY_CONTROL"
  routing_control_arn = aws_route53recoverycontrolconfig_routing_control.test.arn
}
`, rName)
}<|MERGE_RESOLUTION|>--- conflicted
+++ resolved
@@ -364,11 +364,7 @@
 	rName := sdkacctest.RandomWithPrefix(acctest.ResourcePrefix)
 	resourceName := "aws_route53_health_check.test"
 	resource.ParallelTest(t, resource.TestCase{
-<<<<<<< HEAD
-		PreCheck:                 func() { acctest.PreCheck(ctx, t); acctest.PreCheckPartitionHasService(r53rcc.EndpointsID, t) },
-=======
-		PreCheck:                 func() { acctest.PreCheck(t); acctest.PreCheckPartitionHasService(t, r53rcc.EndpointsID) },
->>>>>>> 78d002fe
+		PreCheck:                 func() { acctest.PreCheck(ctx, t); acctest.PreCheckPartitionHasService(t, r53rcc.EndpointsID) },
 		ErrorCheck:               acctest.ErrorCheck(t, route53.EndpointsID),
 		ProtoV5ProviderFactories: acctest.ProtoV5ProviderFactories,
 		CheckDestroy:             testAccCheckHealthCheckDestroy(ctx),
