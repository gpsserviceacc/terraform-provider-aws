--- conflicted
+++ resolved
@@ -51,14 +51,15 @@
 				ForceNew:     true,
 				ValidateFunc: verify.ValidARN,
 			},
+			"use_service_linked_role": {
+				Type:     schema.TypeBool,
+				Optional: true,
+				ForceNew: true,
+			},
 			"with_federation": {
 				Type:     schema.TypeBool,
 				Optional: true,
 				Computed: true,
-			},
-			"use_service_linked_role": {
-				Type:     schema.TypeBool,
-				Optional: true,
 				ForceNew: true,
 			},
 		},
@@ -84,12 +85,12 @@
 		input.UseServiceLinkedRole = aws.Bool(true)
 	}
 
+	if v, ok := d.GetOk("use_service_linked_role"); ok {
+		input.UseServiceLinkedRole = aws.Bool(v.(bool))
+	}
+
 	if v, ok := d.GetOk("with_federation"); ok {
 		input.WithFederation = aws.Bool(v.(bool))
-	}
-
-	if v, ok := d.GetOk("use_service_linked_role"); ok {
-		input.UseServiceLinkedRole = aws.Bool(v.(bool))
 	}
 
 	_, err := conn.RegisterResourceWithContext(ctx, input)
@@ -121,21 +122,13 @@
 		return sdkdiag.AppendErrorf(diags, "reading Lake Formation Resource (%s): %s", d.Id(), err)
 	}
 
-<<<<<<< HEAD
 	d.Set("arn", d.Id())
 	d.Set("hybrid_access_enabled", resource.HybridAccessEnabled)
 	if v := resource.LastModified; v != nil { // output not including last modified currently
 		d.Set("last_modified", v.Format(time.RFC3339))
-=======
-	d.Set("with_federation", output.ResourceInfo.WithFederation)
-
-	// d.Set("arn", output.ResourceInfo.ResourceArn) // output not including resource arn currently
-	d.Set("role_arn", output.ResourceInfo.RoleArn)
-	if output.ResourceInfo.LastModified != nil { // output not including last modified currently
-		d.Set("last_modified", output.ResourceInfo.LastModified.Format(time.RFC3339))
->>>>>>> 9e6a280d
 	}
 	d.Set("role_arn", resource.RoleArn)
+	d.Set("with_federation", resource.WithFederation)
 
 	return diags
 }
