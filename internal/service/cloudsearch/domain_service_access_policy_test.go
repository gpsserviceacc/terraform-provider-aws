--- conflicted
+++ resolved
@@ -21,11 +21,7 @@
 	rName := acctest.ResourcePrefix + "-" + sdkacctest.RandString(28-(len(acctest.ResourcePrefix)+1))
 
 	resource.ParallelTest(t, resource.TestCase{
-<<<<<<< HEAD
-		PreCheck:                 func() { acctest.PreCheck(ctx, t); acctest.PreCheckPartitionHasService(cloudsearch.EndpointsID, t) },
-=======
-		PreCheck:                 func() { acctest.PreCheck(t); acctest.PreCheckPartitionHasService(t, cloudsearch.EndpointsID) },
->>>>>>> 78d002fe
+		PreCheck:                 func() { acctest.PreCheck(ctx, t); acctest.PreCheckPartitionHasService(t, cloudsearch.EndpointsID) },
 		ErrorCheck:               acctest.ErrorCheck(t, cloudsearch.EndpointsID),
 		ProtoV5ProviderFactories: acctest.ProtoV5ProviderFactories,
 		CheckDestroy:             testAccCheckDomainServiceAccessPolicyDestroy(ctx),
@@ -52,11 +48,7 @@
 	rName := acctest.ResourcePrefix + "-" + sdkacctest.RandString(28-(len(acctest.ResourcePrefix)+1))
 
 	resource.ParallelTest(t, resource.TestCase{
-<<<<<<< HEAD
-		PreCheck:                 func() { acctest.PreCheck(ctx, t); acctest.PreCheckPartitionHasService(cloudsearch.EndpointsID, t) },
-=======
-		PreCheck:                 func() { acctest.PreCheck(t); acctest.PreCheckPartitionHasService(t, cloudsearch.EndpointsID) },
->>>>>>> 78d002fe
+		PreCheck:                 func() { acctest.PreCheck(ctx, t); acctest.PreCheckPartitionHasService(t, cloudsearch.EndpointsID) },
 		ErrorCheck:               acctest.ErrorCheck(t, cloudsearch.EndpointsID),
 		ProtoV5ProviderFactories: acctest.ProtoV5ProviderFactories,
 		CheckDestroy:             testAccCheckDomainServiceAccessPolicyDestroy(ctx),
