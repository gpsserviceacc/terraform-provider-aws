---
layout: "aws"
page_title: "AWS: aws_db_instance"
sidebar_current: "docs-aws-resource-db-instance"
description: |-
  Provides an RDS instance resource.
---

# aws_db_instance

Provides an RDS instance resource.  A DB instance is an isolated database
environment in the cloud.  A DB instance can contain multiple user-created
databases.

Changes to a DB instance can occur when you manually change a parameter, such as
`allocated_storage`, and are reflected in the next maintenance window. Because
of this, Terraform may report a difference in its planning phase because a
modification has not yet taken place. You can use the `apply_immediately` flag
to instruct the service to apply the change immediately (see documentation
below).

When upgrading the major version of an engine, `allow_major_version_upgrade`
must be set to `true`.

~> **Note:** using `apply_immediately` can result in a brief downtime as the
server reboots. See the AWS Docs on [RDS Maintenance][2] for more information.

~> **Note:** All arguments including the username and password will be stored in
the raw state as plain-text. [Read more about sensitive data in
state](/docs/state/sensitive-data.html).

## RDS Instance Class Types
Amazon RDS supports three types of instance classes: Standard, Memory Optimized,
and Burstable Performance. For more information please read the AWS RDS documentation
about [DB Instance Class Types](https://docs.aws.amazon.com/AmazonRDS/latest/UserGuide/Concepts.DBInstanceClass.html)

## Example Usage

```hcl
resource "aws_db_instance" "default" {
  allocated_storage    = 10
  storage_type         = "gp2"
  engine               = "mysql"
  engine_version       = "5.7"
  instance_class       = "db.t2.micro"
  name                 = "mydb"
  username             = "foo"
  password             = "foobarbaz"
  parameter_group_name = "default.mysql5.7"
}
```

## Argument Reference

For more detailed documentation about each argument, refer to the [AWS official
documentation](http://docs.aws.amazon.com/AmazonRDS/latest/APIReference/API_CreateDBInstance.html).

The following arguments are supported:

* `allocated_storage` - (Required unless a `snapshot_identifier` or
`replicate_source_db` is provided) The allocated storage in gigabytes.
* `allow_major_version_upgrade` - (Optional) Indicates that major version
upgrades are allowed. Changing this parameter does not result in an outage and
the change is asynchronously applied as soon as possible.
* `apply_immediately` - (Optional) Specifies whether any database modifications
are applied immediately, or during the next maintenance window. Default is
`false`. See [Amazon RDS Documentation for more
information.](https://docs.aws.amazon.com/AmazonRDS/latest/UserGuide/Overview.DBInstance.Modifying.html)
for more information.
* `auto_minor_version_upgrade` - (Optional) Indicates that minor engine upgrades
will be applied automatically to the DB instance during the maintenance window.
Defaults to true.
* `availability_zone` - (Optional) The AZ for the RDS instance.
* `backup_retention_period` - (Optional) The days to retain backups for. Must be
`1` or greater to be a source for a [Read Replica][1].
* `backup_window` - (Optional) The daily time range (in UTC) during which
automated backups are created if they are enabled. Example: "09:46-10:16". Must
not overlap with `maintenance_window`.
* `character_set_name` - (Optional) The character set name to use for DB
encoding in Oracle instances. This can't be changed. See [Oracle Character Sets
Supported in Amazon
RDS](https://docs.aws.amazon.com/AmazonRDS/latest/UserGuide/Appendix.OracleCharacterSets.html)
for more information.
* `copy_tags_to_snapshot` – (Optional, boolean) On delete, copy all Instance
`tags` to the final snapshot (if `final_snapshot_identifier` is specified).
Default is `false`.
* `db_subnet_group_name` - (Optional) Name of DB subnet group. DB instance will
be created in the VPC associated with the DB subnet group. If unspecified, will
<<<<<<< HEAD
be created in the `default` VPC, or in EC2 Classic, if available. When working
with read replicas, it needs to be specified only if the source database
specifies an instance in another AWS Region. See [DBSubnetGroupName in API
action CreateDBInstanceReadReplica](https://docs.aws.amazon.com/AmazonRDS/latest/APIReference/API_CreateDBInstanceReadReplica.html)
for additonal read replica contraints.
=======
be created in the `default` VPC, or in EC2 Classic, if available.
* `enabled_cloudwatch_logs_exports` - (Optional) Name list of enable log type for exporting to cloudwatch logs. If omitted, any logs will not be exported to cloudwatch logs.
   Either of the following is supported: `audit`, `error`, `general`, `slowquery`.
>>>>>>> bdfd2ab0
* `engine` - (Required unless a `snapshot_identifier` or `replicate_source_db`
is provided) The database engine to use.
* `engine_version` - (Optional) The engine version to use. If `auto_minor_version_upgrade`
is enabled, you can provide a prefix of the version such as `5.7` (for `5.7.10`) and
this attribute will ignore differences in the patch version automatically (e.g. `5.7.17`).
* `final_snapshot_identifier` - (Optional) The name of your final DB snapshot
when this DB instance is deleted. If omitted, no final snapshot will be made.
* `iam_database_authentication_enabled` - (Optional) Specifies whether or
mappings of AWS Identity and Access Management (IAM) accounts to database
accounts is enabled.
* `identifier` - (Optional, Forces new resource) The name of the RDS instance,
if omitted, Terraform will assign a random, unique identifier.
* `identifier_prefix` - (Optional, Forces new resource) Creates a unique
identifier beginning with the specified prefix. Conflicts with `identifer`.
* `instance_class` - (Required) The instance type of the RDS instance.
* `iops` - (Optional) The amount of provisioned IOPS. Setting this implies a
storage_type of "io1".
* `kms_key_id` - (Optional) The ARN for the KMS encryption key. If creating an
encrypted replica, set this to the destination KMS ARN.
* `license_model` - (Optional, but required for some DB engines, i.e. Oracle
SE1) License model information for this DB instance.
* `maintenance_window` - (Optional) The window to perform maintenance in.
Syntax: "ddd:hh24:mi-ddd:hh24:mi". Eg: "Mon:00:00-Mon:03:00". See [RDS
Maintenance Window
docs](http://docs.aws.amazon.com/AmazonRDS/latest/UserGuide/USER_UpgradeDBInstance.Maintenance.html#AdjustingTheMaintenanceWindow)
for more information.
* `monitoring_interval` - (Optional) The interval, in seconds, between points
when Enhanced Monitoring metrics are collected for the DB instance. To disable
collecting Enhanced Monitoring metrics, specify 0. The default is 0. Valid
Values: 0, 1, 5, 10, 15, 30, 60.
* `monitoring_role_arn` - (Optional) The ARN for the IAM role that permits RDS
to send enhanced monitoring metrics to CloudWatch Logs. You can find more
information on the [AWS
Documentation](https://docs.aws.amazon.com/AmazonRDS/latest/UserGuide/USER_Monitoring.html)
what IAM permissions are needed to allow Enhanced Monitoring for RDS Instances.
* `multi_az` - (Optional) Specifies if the RDS instance is multi-AZ
* `name` - (Optional) The name of the database to create when the DB instance is created. If this parameter is not specified, no database is created in the DB instance. Note that this does not apply for Oracle or SQL Server engines. See the [AWS documentation](http://docs.aws.amazon.com/cli/latest/reference/rds/create-db-instance.html) for more details on what applies for those engines.
* `option_group_name` - (Optional) Name of the DB option group to associate.
* `parameter_group_name` - (Optional) Name of the DB parameter group to
associate.
* `password` - (Required unless a `snapshot_identifier` or `replicate_source_db`
is provided) Password for the master DB user. Note that this may show up in
logs, and it will be stored in the state file.
* `port` - (Optional) The port on which the DB accepts connections.
* `publicly_accessible` - (Optional) Bool to control if instance is publicly
accessible. Default is `false`.
* `replicate_source_db` - (Optional) Specifies that this resource is a Replicate
database, and to use this value as the source database. This correlates to the
`identifier` of another Amazon RDS Database to replicate. Note that if you are
creating a cross-region replica of an encrypted database you will also need to
specify a `kms_key_id`. See [DB Instance Replication][1] and [Working with
PostgreSQL and MySQL Read Replicas](https://docs.aws.amazon.com/AmazonRDS/latest/UserGuide/USER_ReadRepl.html)
for more information on using Replication.
* `security_group_names` - (Optional/Deprecated) List of DB Security Groups to
associate. Only used for [DB Instances on the _EC2-Classic_
Platform](https://docs.aws.amazon.com/AmazonRDS/latest/UserGuide/USER_VPC.html#USER_VPC.FindDefaultVPC).
* `skip_final_snapshot` - (Optional) Determines whether a final DB snapshot is
created before the DB instance is deleted. If true is specified, no DBSnapshot
is created. If false is specified, a DB snapshot is created before the DB
instance is deleted, using the value from `final_snapshot_identifier`. Default
is `false`.
* `snapshot_identifier` - (Optional) Specifies whether or not to create this
database from a snapshot. This correlates to the snapshot ID you'd find in the
RDS console, e.g: rds:production-2015-06-26-06-05.
* `storage_encrypted` - (Optional) Specifies whether the DB instance is
encrypted. Note that if you are creating a cross-region read replica this field
is ignored and you should instead declare `kms_key_id` with a valid ARN. The
default is `false` if not specified.
* `storage_type` - (Optional) One of "standard" (magnetic), "gp2" (general
purpose SSD), or "io1" (provisioned IOPS SSD). The default is "io1" if `iops` is
specified, "standard" if not. Note that this behaviour is different from the AWS
web console, where the default is "gp2".
* `tags` - (Optional) A mapping of tags to assign to the resource.
* `timezone` - (Optional) Time zone of the DB instance. `timezone` is currently
only supported by Microsoft SQL Server. The `timezone` can only be set on
creation. See [MSSQL User
Guide](http://docs.aws.amazon.com/AmazonRDS/latest/UserGuide/CHAP_SQLServer.html#SQLServer.Concepts.General.TimeZone)
for more information.
* `username` - (Required unless a `snapshot_identifier` or `replicate_source_db`
is provided) Username for the master DB user.
* `vpc_security_group_ids` - (Optional) List of VPC security groups to
associate.

~> **NOTE:** Removing the `replicate_source_db` attribute from an existing RDS
Replicate database managed by Terraform will promote the database to a fully
standalone database.

### Timeouts

`aws_db_instance` provides the following
[Timeouts](/docs/configuration/resources.html#timeouts) configuration options:

- `create` - (Default `40 minutes`) Used for Creating Instances, Replicas, and
restoring from Snapshots.
- `update` - (Default `80 minutes`) Used for Database modifications.
- `delete` - (Default `40 minutes`) Used for destroying databases. This includes
the time required to take snapshots.

[1]:
https://docs.aws.amazon.com/AmazonRDS/latest/UserGuide/Overview.Replication.html
[2]:
https://docs.aws.amazon.com/AmazonRDS/latest/UserGuide/USER_UpgradeDBInstance.Maintenance.html

## Attributes Reference

The following attributes are exported:

* `address` - The address of the RDS instance.
* `arn` - The ARN of the RDS instance.
* `allocated_storage` - The amount of allocated storage.
* `availability_zone` - The availability zone of the instance.
* `backup_retention_period` - The backup retention period.
* `backup_window` - The backup window.
* `ca_cert_identifier` - Specifies the identifier of the CA certificate for the
DB instance.
* `endpoint` - The connection endpoint.
* `engine` - The database engine.
* `engine_version` - The database engine version.
* `hosted_zone_id` - The canonical hosted zone ID of the DB instance (to be used
in a Route 53 Alias record).
* `id` - The RDS instance ID.
* `instance_class`- The RDS instance class.
* `maintenance_window` - The instance maintenance window.
* `multi_az` - If the RDS instance is multi AZ enabled.
* `name` - The database name.
* `port` - The database port.
* `resource_id` - The RDS Resource ID of this instance.
* `status` - The RDS instance status.
* `storage_encrypted` - Specifies whether the DB instance is encrypted.
* `username` - The master username for the database.

On Oracle instances the following is exported additionally:

* `character_set_name` - The character set used on Oracle instances.

## Import

DB Instances can be imported using the `identifier`, e.g.

```
$ terraform import aws_db_instance.default mydb-rds-instance
```<|MERGE_RESOLUTION|>--- conflicted
+++ resolved
@@ -86,17 +86,13 @@
 Default is `false`.
 * `db_subnet_group_name` - (Optional) Name of DB subnet group. DB instance will
 be created in the VPC associated with the DB subnet group. If unspecified, will
-<<<<<<< HEAD
 be created in the `default` VPC, or in EC2 Classic, if available. When working
 with read replicas, it needs to be specified only if the source database
 specifies an instance in another AWS Region. See [DBSubnetGroupName in API
 action CreateDBInstanceReadReplica](https://docs.aws.amazon.com/AmazonRDS/latest/APIReference/API_CreateDBInstanceReadReplica.html)
 for additonal read replica contraints.
-=======
-be created in the `default` VPC, or in EC2 Classic, if available.
 * `enabled_cloudwatch_logs_exports` - (Optional) Name list of enable log type for exporting to cloudwatch logs. If omitted, any logs will not be exported to cloudwatch logs.
    Either of the following is supported: `audit`, `error`, `general`, `slowquery`.
->>>>>>> bdfd2ab0
 * `engine` - (Required unless a `snapshot_identifier` or `replicate_source_db`
 is provided) The database engine to use.
 * `engine_version` - (Optional) The engine version to use. If `auto_minor_version_upgrade`
